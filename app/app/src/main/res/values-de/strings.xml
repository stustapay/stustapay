<?xml version="1.0" encoding="utf-8"?>
<resources>
    <string name="welcome_to_stustapay">Wilkommen bei StuStaPay!</string>
    <string name="credit_amount">Guthaben: %.2f€</string>
    <string name="payout">Auszahlung</string>
    <string name="credit_left">Übriges Guthaben</string>
    <string name="success">Erfolgreich!</string>
    <string name="done">Fertig</string>
    <string name="payed_to_user_q">Geld an Kunde gegeben?</string>
    <string name="back">Zurück</string>
    <string name="received_q">Erhalten?</string>
    <string name="remaining_vouchers">Übrige Gutscheine</string>
    <string name="used_vouchers">Gutscheine eingelöst</string>
    <string name="new_balance">Neues Guthaben</string>
    <string name="price">Preis</string>
    <string name="voucher">Gutschein</string>
    <string name="edit">↢ Zurück</string>
    <string name="no_balance_for_payout">Kein Guthaben zum Auszahlen</string>

    <string name="common_status_fetching">Anfrage wird ausgeführt</string>
    <string name="common_status_idle">Bereit</string>
    <string name="common_status_failed">Fehlgeschlagen</string>
    <string name="common_status_done">Fertig</string>

    <string name="common_action_scan">Scannen</string>
    <string name="common_action_cancel">Abbrechen</string>
    <string name="common_action_create">Erstellen</string>
    <string name="common_action_update">Änderungen übernehmen</string>

    <string name="root_item_ticket">Bändchen</string>
    <string name="root_item_sale">Verkauf</string>
    <string name="root_item_topup">Einzahlen / Auszahlen</string>
    <string name="root_item_rewards">Gutscheine</string>
    <string name="root_item_settings">Einstellungen</string>
    <string name="root_item_development">Entwicklung</string>
    <string name="root_item_makeeverythingok">Make Everything OK</string>

    <string name="cashier_title">Kassiererstatus</string>
    <string name="cashier_drawer">Kassenname</string>
    <string name="cashier_drawer_cash">Betrag in Kasse</string>
    <string name="cashier_bag">Rucksack</string>

    <string name="history_title">Bestellverlauf</string>
    <string name="history_sum">Summe</string>
    <string name="history_cancel">Stornieren</string>
    <string name="history_confirm">Stornierung bestätigen</string>

    <string name="customer_title">Kontostand</string>
    <string name="customer_name">Name</string>
    <string name="customer_cash">Guthaben</string>
    <string name="customer_vouchers">Gutscheine</string>
    <string name="customer_comment">Kommentar</string>
    <string name="customer_swap">Bändchen tauschen</string>
    <string name="customer_oldtag">Alt</string>
    <string name="customer_newtag">Neu</string>
    <string name="customer_scanoldtag">Altes Bändchen Scannen</string>

    <string name="management_title">Kassenverwaltung</string>
    <string name="management_equip_title">Bestücken</string>
    <string name="management_equip_equip">Bestücken</string>
    <string name="management_transport_title">Rucksack / Kasse</string>
    <string name="management_transport_withdraw">Abschöpfen</string>
    <string name="management_transport_deposit">Bestücken</string>
    <string name="management_vault_title">Keller / Rucksack</string>
    <string name="management_vault_take">Einpacken</string>
    <string name="management_vault_return">Auspacken</string>

    <string name="nfc_scan_prompt">📡 Chip scannen</string>

    <string name="user_title">Benutzer</string>
    <string name="user_login">Einloggen</string>
    <string name="user_logout">Ausloggen</string>
    <string name="user_id">ID</string>
    <string name="user_username">Benutzername</string>
    <string name="user_displayname">Name</string>
    <string name="user_roles">Rollen</string>
    <string name="user_privileged">Benutzer hat Sonderrechte und kann nicht bearbeitet werden</string>
    <string name="user_description">Beschreibung</string>
    <string name="user_create_title">Benutzer erstellen</string>
    <string name="user_display_title">Benutzer anzeigen und verwalten</string>
    <string name="user_update_title">Benutzer verwalten</string>
    <string name="user_select">Rolle auswählen:</string>
    <string name="user_login_other">Anderen Benutzer einloggen / Rolle wechseln</string>

    <string name="topup">Aufladung</string>
    <string name="previous_balance">Altes Guthaben</string>
    <string name="error">Fehler</string>
    <string name="pay_cash">🪙\nBar</string>
    <string name="pay_card">💳\nKarte</string>
    <string name="arrow_back">← Zurück</string>
    <string name="check_ok">✓ OK</string>
    <string name="scan_ticket">🎫 Ticket scannen</string>
    <string name="duplicate_ticket_scan">Schon gescanned. Neues Ticket scannen!</string>
    <string name="ticket_scanning_off">Scannen inaktiv.</string>
    <string name="tickets">Tickets</string>
    <string name="deposit_handout">Pfand-Ausgabe</string>
    <string name="deposit_returned">Pfand-Rückgabe</string>
    <string name="ticket_error_preambel">Fehler beim Ticket-Kauf:</string>
    <string name="vouchers_granted">%s Gutscheine ausgegeben</string>
    <string name="with_n_vouchers">mit %s Gutscheinen</string>
    <string name="free_ticket_activated">Kostenloses Ticket aktiviert</string>
    <string name="grant_new_wristband">Neues Band ausgeben</string>
    <string name="voucher_amount">Gutscheinanzahl</string>
    <string name="vouchers">Gutscheine</string>
    <string name="wristband">Bändchen</string>
    <string name="grant">Verteilen</string>
    <string name="nfc_no_scan_active">Scan inaktiv.</string>
    <string name="nfc_waiting_for_tag">Warte auf Chip...</string>
    <string name="nfc_scan_success">Scan erfolgreich!</string>
    <string name="nfc_error_reading_tag_s">Fehler beim Lesen: %s</string>
    <string name="nfc_try_again_s">Nochmal scannen! %s</string>
    <string name="nfc_signature_mismatch">Signatur falsch!</string>
    <string name="customer_restriction">Beschränkung</string>
    <string name="under_18_years">Unter 18</string>
    <string name="under_16_years">Unter 16</string>
    <string name="failed_fetching">Fehler beim Abruf</string>
<<<<<<< HEAD
    <string name="hand_over_cash_register">Barkasse übergeben</string>
    <string name="nfc_scan_login">📡 Zum einloggen Chip scannen</string>
    <string name="not_logged_in">Nicht eingeloggt</string>
    <string name="scan_transfer_cashregister_current">📡 Aktuellen Kassenbesitzer scannen</string>
    <string name="scan_transfer_cashregister_new">📡 Neuen Kassenbesitzer scannen</string>
    <string name="cash_register_transfer_success">Kassenlade erfolgreich übertragen!</string>
    <string name="cash_register_transfer_error">Fehler beim Barkassentransfer:</string>
    <string name="transfer_cash_register">Barkasse übergeben</string>
    <string name="cash_register_transferring">Übergabe wird durchgeführt...</string>
    <string name="cash_register_notassigned">Barkasse ist keinem Kassierer mehr zugeordnet.</string>
    <string name="cash_register_unexpected_assign">Barkasse ist nun %s zugewiesen, sollte aber %s sein.</string>
    <string name="cash_register_same_source_target">Alter und neuer Chip sind gleich.</string>
    <string name="user_login_other">Neuen Nutzer einloggen</string>
=======
    <string name="no_cash_register">Keine Kassenschublade</string>
>>>>>>> 59deb458
</resources><|MERGE_RESOLUTION|>--- conflicted
+++ resolved
@@ -80,7 +80,7 @@
     <string name="user_display_title">Benutzer anzeigen und verwalten</string>
     <string name="user_update_title">Benutzer verwalten</string>
     <string name="user_select">Rolle auswählen:</string>
-    <string name="user_login_other">Anderen Benutzer einloggen / Rolle wechseln</string>
+    <string name="user_login_other">Nutzer oder Rolle wechseln</string>
 
     <string name="topup">Aufladung</string>
     <string name="previous_balance">Altes Guthaben</string>
@@ -114,7 +114,6 @@
     <string name="under_18_years">Unter 18</string>
     <string name="under_16_years">Unter 16</string>
     <string name="failed_fetching">Fehler beim Abruf</string>
-<<<<<<< HEAD
     <string name="hand_over_cash_register">Barkasse übergeben</string>
     <string name="nfc_scan_login">📡 Zum einloggen Chip scannen</string>
     <string name="not_logged_in">Nicht eingeloggt</string>
@@ -127,8 +126,5 @@
     <string name="cash_register_notassigned">Barkasse ist keinem Kassierer mehr zugeordnet.</string>
     <string name="cash_register_unexpected_assign">Barkasse ist nun %s zugewiesen, sollte aber %s sein.</string>
     <string name="cash_register_same_source_target">Alter und neuer Chip sind gleich.</string>
-    <string name="user_login_other">Neuen Nutzer einloggen</string>
-=======
     <string name="no_cash_register">Keine Kassenschublade</string>
->>>>>>> 59deb458
 </resources>