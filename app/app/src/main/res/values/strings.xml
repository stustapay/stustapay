<?xml version="1.0" encoding="utf-8"?>
<resources>
    <string name="app_name" translatable="false">StuStaPay</string>
    <string name="welcome_to_stustapay">Welcome to StuStaPay!</string>
    <string name="credit_amount">Credit: %.2f€</string>
    <string name="payout">Payout</string>
    <string name="credit_left">Credit left</string>
    <string name="success">Success!</string>
    <string name="done">Done</string>
<<<<<<< HEAD
    <string name="payed_to_user_q">Payed to user?</string>
    <string name="back">Back</string>
    <string name="received_q">Received?</string>
    <string name="remaining_vouchers">Remaining vouchers</string>
    <string name="used_vouchers">Used vouchers</string>
    <string name="new_balance">New balance</string>
    <string name="price">Price</string>
    <string name="voucher">Voucher</string>
    <string name="edit">↢ Edit</string>
    <string name="no_balance_for_payout">No balance for payout</string>
=======

    <string name="common_status_fetching">Fetching</string>
    <string name="common_status_idle">Idle</string>
    <string name="common_status_failed">Failed</string>
    <string name="common_status_done">Done</string>
    <string name="common_action_scan">Scan</string>
    <string name="common_action_cancel">Cancel</string>

    <string name="root_item_ticket">Ticket Sale</string>
    <string name="root_item_sale">Product Sale</string>
    <string name="root_item_topup">Cash In and Out</string>
    <string name="root_item_status">Account Status</string>
    <string name="root_item_history">Order History</string>
    <string name="root_item_rewards">Rewards</string>
    <string name="root_item_cashierManagement">Cashier Management</string>
    <string name="root_item_cashierStatus">Cashier Status</string>
    <string name="root_item_user">User</string>
    <string name="root_item_settings">Settings</string>
    <string name="root_item_development">Development</string>

    <string name="cashier_title">Cashier Status</string>
    <string name="cashier_drawer">Cash Drawer</string>
    <string name="cashier_bag">Bag</string>

    <string name="history_title">Order History</string>
    <string name="history_sum">Sum</string>
    <string name="history_cancel">Cancel Sale</string>
    <string name="history_confirm">Confirm Cancellation</string>

    <string name="customer_title">Account Status</string>
    <string name="customer_id">ID</string>
    <string name="customer_name">Name</string>
    <string name="customer_cash">Cash</string>
    <string name="customer_vouchers">Vouchers</string>
    <string name="customer_comment">Comment</string>
    <string name="customer_swap">Swap</string>
    <string name="customer_oldtag">Old Tag</string>
    <string name="customer_newtag">New Tag</string>
    <string name="customer_scanoldtag">Scan Old Tag</string>
>>>>>>> 2ebde4f8
</resources><|MERGE_RESOLUTION|>--- conflicted
+++ resolved
@@ -7,7 +7,6 @@
     <string name="credit_left">Credit left</string>
     <string name="success">Success!</string>
     <string name="done">Done</string>
-<<<<<<< HEAD
     <string name="payed_to_user_q">Payed to user?</string>
     <string name="back">Back</string>
     <string name="received_q">Received?</string>
@@ -18,8 +17,6 @@
     <string name="voucher">Voucher</string>
     <string name="edit">↢ Edit</string>
     <string name="no_balance_for_payout">No balance for payout</string>
-=======
-
     <string name="common_status_fetching">Fetching</string>
     <string name="common_status_idle">Idle</string>
     <string name="common_status_failed">Failed</string>
@@ -58,5 +55,4 @@
     <string name="customer_oldtag">Old Tag</string>
     <string name="customer_newtag">New Tag</string>
     <string name="customer_scanoldtag">Scan Old Tag</string>
->>>>>>> 2ebde4f8
 </resources>