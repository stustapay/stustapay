--- conflicted
+++ resolved
@@ -81,7 +81,7 @@
     <string name="user_display_title">Display / Update User</string>
     <string name="user_update_title">Update User</string>
     <string name="user_select">Select a role:</string>
-    <string name="user_login_other">Login Other User / Change Role</string>
+    <string name="user_login_other">Change User or Role</string>
 
     <string name="topup">Top up</string>
     <string name="previous_balance">Previous balance</string>
@@ -115,7 +115,6 @@
     <string name="under_18_years">Under 18</string>
     <string name="under_16_years">Under 16</string>
     <string name="failed_fetching">Failed getting information</string>
-<<<<<<< HEAD
     <string name="hand_over_cash_register">Hand over cash register</string>
     <string name="nfc_scan_login">📡 Scan Chip for Login</string>
     <string name="not_logged_in">Not logged in</string>
@@ -128,8 +127,5 @@
     <string name="cash_register_notassigned">cash register is no longer assigned to a cashier.</string>
     <string name="cash_register_unexpected_assign">cash register is now assigned to %s, while we expected it to be assigned to %s</string>
     <string name="cash_register_same_source_target">Source and target tag are the same.</string>
-    <string name="user_login_other">Login other user</string>
-=======
     <string name="no_cash_register">No cash register</string>
->>>>>>> 59deb458
 </resources>