--- conflicted
+++ resolved
@@ -24,13 +24,8 @@
 @Preview
 @Composable
 fun CustomerStatusView(
-<<<<<<< HEAD
     leaveView: () -> Unit = {},
-    viewModel: CustomerStatusViewModel = hiltViewModel()
-=======
     viewModel: CustomerStatusViewModel = hiltViewModel(),
-    leaveView: () -> Unit = {}
->>>>>>> fd7f2f7b
 ) {
     val uiState by viewModel.uiState.collectAsStateWithLifecycle()
     val scanState = rememberNfcScanDialogState()
@@ -43,34 +38,6 @@
         scanState.open()
     }
 
-<<<<<<< HEAD
-    Scaffold(
-        content = {
-            Box(modifier = Modifier.padding(it)) {
-                Column(
-                    modifier = Modifier
-                        .fillMaxSize()
-                        .padding(10.dp)
-                ) {
-                    when (uiState.state) {
-                        is CustomerStatusRequestState.Fetching -> {
-                            Text("Fetching status...", fontSize = 48.sp)
-                        }
-
-                        is CustomerStatusRequestState.Done -> {
-                            val customer =
-                                (uiState.state as CustomerStatusRequestState.Done).customer
-
-                            Row(
-                                modifier = Modifier
-                                    .fillMaxWidth()
-                                    .padding(bottom = 10.dp),
-                                verticalAlignment = Alignment.CenterVertically,
-                                horizontalArrangement = Arrangement.SpaceBetween
-                            ) {
-                                Text("ID", fontSize = 48.sp)
-                                Text(customer.id.toString(), fontSize = 24.sp)
-=======
     NavScaffold(title = { Text("Account Status") }, navigateBack = leaveView) {
         Scaffold(
             content = {
@@ -83,7 +50,6 @@
                         when (uiState.state) {
                             is CustomerStatusRequestState.Fetching -> {
                                 Text("Fetching status...", fontSize = 48.sp)
->>>>>>> fd7f2f7b
                             }
                             is CustomerStatusRequestState.Done -> {
                                 val customer =
@@ -189,7 +155,7 @@
                                     Text("Scan", fontSize = 24.sp)
                                 }
 
-                                NfcScanDialog(scanState, onScan = { tag ->
+                                NfcScanDialog(state = scanState, onScan = { tag ->
                                     targetId = tag.uid.toString()
                                 })
                             }
@@ -197,15 +163,6 @@
                                 Text("Swapped tag accounts", fontSize = 48.sp)
                             }
                         }
-<<<<<<< HEAD
-
-                        is CustomerStatusRequestState.Failed -> {
-                            Text("Request failed", fontSize = 48.sp)
-                        }
-
-                        is CustomerStatusRequestState.Swap -> {
-                            Row(
-=======
                     }
                 }
             },
@@ -218,7 +175,6 @@
                                 .padding(10.dp)
                         ) {
                             Button(
->>>>>>> fd7f2f7b
                                 modifier = Modifier
                                     .fillMaxWidth(0.75f)
                                     .padding(end = 10.dp),
@@ -238,27 +194,16 @@
                             ) {
                                 Text("Swap", fontSize = 24.sp)
                             }
-<<<<<<< HEAD
-
-                            NfcScanDialog(
-                                state = scanState,
-                                onScan = { tag ->
-                                    targetId = tag.uid.toString()
-                                }
-                            )
-                        }
-
-                        is CustomerStatusRequestState.SwapDone -> {
-                            Text("Swapped tag accounts", fontSize = 48.sp)
-=======
->>>>>>> fd7f2f7b
-                        }
-
-                        NfcScanDialog(scanState, onScan = { tag ->
-                            scope.launch {
-                                viewModel.completeScan(tag.uid)
-                            }
-                        })
+                        }
+
+                        NfcScanDialog(
+                            state = scanState,
+                            onScan = { tag ->
+                                scope.launch {
+                                    viewModel.completeScan(tag.uid)
+                                }
+                            }
+                        )
                     }
                     is CustomerStatusRequestState.Swap -> {
                         Button(
@@ -298,59 +243,8 @@
                             Text("Scan", fontSize = 24.sp)
                         }
 
-<<<<<<< HEAD
-                    NfcScanDialog(state = scanState, onScan = { tag ->
-                        scope.launch {
-                            viewModel.completeScan(tag.uid)
-                        }
-                    })
-                }
-
-                is CustomerStatusRequestState.Swap -> {
-                    Button(
-                        modifier = Modifier
-                            .fillMaxWidth()
-                            .padding(10.dp),
-                        onClick = {
-                            try {
-                                viewModel.completeSwap(
-                                    (uiState.state as CustomerStatusRequestState.Swap).id,
-                                    targetId.toULong()
-                                )
-                                targetId = ""
-                            } catch (e: java.lang.NumberFormatException) {
-                                e.printStackTrace()
-                            }
-                        }
-                    ) {
-                        Text("Confirm Swap", fontSize = 24.sp)
-                    }
-                }
-
-                else -> {
-                    Button(
-                        modifier = Modifier
-                            .fillMaxWidth()
-                            .padding(10.dp),
-                        onClick = {
-                            viewModel.startScan()
-                            scanState.open()
-                        }
-                    ) {
-                        Text("Scan", fontSize = 24.sp)
-                    }
-
-                    NfcScanDialog(
-                        state = scanState,
-                        onScan = { tag ->
-                            scope.launch {
-                                viewModel.completeScan(tag.uid)
-                            }
-                        }
-                    )
-=======
                         NfcScanDialog(
-                            scanState,
+                            state = scanState,
                             onScan = { tag ->
                                 scope.launch {
                                     viewModel.completeScan(tag.uid)
@@ -358,7 +252,6 @@
                             }
                         )
                     }
->>>>>>> fd7f2f7b
                 }
             }
         )
