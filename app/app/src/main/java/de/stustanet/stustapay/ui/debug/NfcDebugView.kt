--- conflicted
+++ resolved
@@ -218,18 +218,11 @@
                 }
             )
 
-<<<<<<< HEAD
-                    val tagId = uiState.uid
-                    Text("UID: $tagId")
-                } else {
-                    Text("Incompatible chip")
-=======
             Text("Protected: " +
                 when (uiState.protected) {
                     null -> "Unknown"
                     true -> "Yes"
                     else -> "No"
->>>>>>> e9ab718b
                 }
             )
 
