--- conflicted
+++ resolved
@@ -9,11 +9,7 @@
     val display_name: String,
     val privileges: List<Privilege>,
     val description: String?,
-<<<<<<< HEAD
-    val user_tag: ULong? = null,
-=======
     val user_tag_uid: ULong? = null,
->>>>>>> 366450e5
     val transport_account_id: Int? = null,
     val cashier_account_id: Int? = null,
 )
