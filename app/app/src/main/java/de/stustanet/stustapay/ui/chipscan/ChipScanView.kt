--- conflicted
+++ resolved
@@ -8,11 +8,13 @@
 import androidx.compose.runtime.Composable
 import androidx.compose.runtime.LaunchedEffect
 import androidx.compose.runtime.getValue
+import androidx.compose.runtime.rememberCoroutineScope
 import androidx.compose.ui.Alignment
 import androidx.compose.ui.Modifier
 import androidx.compose.ui.unit.sp
 import androidx.hilt.navigation.compose.hiltViewModel
 import androidx.lifecycle.compose.collectAsStateWithLifecycle
+import kotlinx.coroutines.launch
 
 @Composable
 fun ChipScanView(
@@ -23,6 +25,7 @@
     screen: @Composable (ChipScanState) -> Unit
 ) {
     val uiState by viewModel.uiState.collectAsStateWithLifecycle()
+    val scope = rememberCoroutineScope()
 
     LaunchedEffect(state, uiState) {
         if (state.isScanning && uiState.dataReady && uiState.compatible && uiState.authenticated && uiState.protected) {
@@ -38,33 +41,11 @@
                 horizontalAlignment = Alignment.CenterHorizontally,
                 modifier = Modifier.fillMaxSize()
             ) {
-<<<<<<< HEAD
                 Box(
                     modifier = Modifier.fillMaxSize(),
                     contentAlignment = Alignment.Center
                 ) {
                     prompt()
-=======
-                if (state.isScanning && uiState.dataReady && uiState.compatible && uiState.authenticated && uiState.protected) {
-                    Box(
-                        modifier = Modifier.fillMaxSize(),
-                        contentAlignment = Alignment.Center
-                    ) {
-                        Text(text = "Success", fontSize = 48.sp)
-                    }
-
-                    onScan(uiState.uid)
-                    LaunchedEffect(state) {
-                        state.close()
-                    }
-                } else {
-                    Box(
-                        modifier = Modifier.fillMaxSize(),
-                        contentAlignment = Alignment.Center
-                    ) {
-                        Text(text = state.prompt, fontSize = 48.sp)
-                    }
->>>>>>> d1c707d3
                 }
             }
         }
