package de.stustanet.stustapay.nfc

import android.app.Activity
import android.app.PendingIntent
import android.content.Intent
import android.nfc.NfcAdapter
import android.nfc.Tag
<<<<<<< HEAD
import android.nfc.tech.Ndef
import android.nfc.tech.NfcA
import android.os.Build
=======
>>>>>>> b5898400
import android.widget.Toast
import de.stustanet.stustapay.nfc.get
import java.io.IOException

<<<<<<< HEAD
class NFCHandler(private var activity: Activity) {
    private var intent: PendingIntent? = null
    private var device: NfcAdapter? = null
=======
class NFCHandler(activity: Activity) {
    var intent: PendingIntent? = null
    var device: NfcAdapter? = null
    private var activity: Activity = activity
    var context: NFCContext = NFCContext()
>>>>>>> b5898400

    fun onCreate() {
        // prepare nfc intent delivery
        device = NfcAdapter.getDefaultAdapter(activity)
        if (device != null) {
            val topIntent = Intent(activity, activity.javaClass).apply {
                addFlags(Intent.FLAG_ACTIVITY_SINGLE_TOP)
            }

            // intents are mutable by default up until SDK version R, so FLAG_MUTABLE is only
            // necessary starting with SDK version S
            val intentFlags = if (Build.VERSION.SDK_INT >= Build.VERSION_CODES.S) {
                PendingIntent.FLAG_MUTABLE
            } else {
                0
            }

            intent = PendingIntent.getActivity(activity, 0, topIntent, intentFlags)
        }
    }

    fun onPause() {
        device?.disableForegroundDispatch(activity)
    }

    fun onResume() {
        // collect all nfc events through intents
        device?.enableForegroundDispatch(activity, intent, null, null)
    }

    fun handleTag(action: String, tag: Tag) {
        // https://developer.android.com/guide/topics/connectivity/nfc/advanced-nfc#tech-intent

        if (context.scanRequest != null && context.scanRequest!!.value) {
            Toast.makeText(activity, "NFC tag read", Toast.LENGTH_LONG).show()

            if (!tag.techList.contains("android.nfc.tech.NfcA")) {
                Toast.makeText(activity, "Incompatible NFC tag", Toast.LENGTH_LONG).show()
                return
            }

<<<<<<< HEAD
                ndeftag?.use { ndef ->
                    ndef.connect()
                    val text = String(ndef.ndefMessage.toByteArray(), Charset.forName("UTF-8"))
                    Toast.makeText(
                        activity,
                        "ndef text: $text",
                        Toast.LENGTH_LONG
                    ).show()
                }
=======
            val mftag = get(tag)
            val key = ByteArray(16) { i -> i.toByte() }

            try {
                mftag.connect()
                while (!mftag.isConnected) {}
>>>>>>> b5898400

                mftag.authenticate(key)

                context.uid?.value = mftag.readSerialNumber()

                mftag.close()
            } catch (e: Exception) {
                println(e)
                Toast.makeText(activity, "Communication failed", Toast.LENGTH_LONG).show()
            }
        }
    }
}<|MERGE_RESOLUTION|>--- conflicted
+++ resolved
@@ -5,27 +5,13 @@
 import android.content.Intent
 import android.nfc.NfcAdapter
 import android.nfc.Tag
-<<<<<<< HEAD
-import android.nfc.tech.Ndef
-import android.nfc.tech.NfcA
 import android.os.Build
-=======
->>>>>>> b5898400
 import android.widget.Toast
-import de.stustanet.stustapay.nfc.get
-import java.io.IOException
 
-<<<<<<< HEAD
 class NFCHandler(private var activity: Activity) {
     private var intent: PendingIntent? = null
     private var device: NfcAdapter? = null
-=======
-class NFCHandler(activity: Activity) {
-    var intent: PendingIntent? = null
-    var device: NfcAdapter? = null
-    private var activity: Activity = activity
     var context: NFCContext = NFCContext()
->>>>>>> b5898400
 
     fun onCreate() {
         // prepare nfc intent delivery
@@ -67,24 +53,12 @@
                 return
             }
 
-<<<<<<< HEAD
-                ndeftag?.use { ndef ->
-                    ndef.connect()
-                    val text = String(ndef.ndefMessage.toByteArray(), Charset.forName("UTF-8"))
-                    Toast.makeText(
-                        activity,
-                        "ndef text: $text",
-                        Toast.LENGTH_LONG
-                    ).show()
-                }
-=======
             val mftag = get(tag)
             val key = ByteArray(16) { i -> i.toByte() }
 
             try {
                 mftag.connect()
                 while (!mftag.isConnected) {}
->>>>>>> b5898400
 
                 mftag.authenticate(key)
 
