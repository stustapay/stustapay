--- conflicted
+++ resolved
@@ -1,30 +1,10 @@
 package de.stustanet.stustapay.net
 
-import android.util.Log
-<<<<<<< HEAD
-import de.stustanet.stustapay.model.NewOrder
-import de.stustanet.stustapay.model.PendingOrder
-import de.stustanet.stustapay.model.RegistrationState
-import de.stustanet.stustapay.model.TerminalRegistrationSuccess
+import de.stustanet.stustapay.model.*
 import de.stustanet.stustapay.storage.RegistrationLocalDataSource
 import kotlinx.coroutines.flow.first
 import kotlinx.serialization.Serializable
 import javax.inject.Inject
-=======
-import de.stustanet.stustapay.model.HealthStatus
-import io.ktor.client.call.*
-import io.ktor.client.network.sockets.*
-import io.ktor.client.request.*
-import io.ktor.http.*
-import kotlinx.serialization.Serializable
-import io.ktor.client.*
-import io.ktor.client.engine.cio.*
-import io.ktor.client.plugins.contentnegotiation.*
-import io.ktor.client.plugins.logging.*
-import io.ktor.serialization.kotlinx.json.*
-import kotlinx.serialization.json.*
-import java.net.ConnectException
->>>>>>> 7f370ea1
 
 
 /**
@@ -54,7 +34,6 @@
             }
         }
 
-<<<<<<< HEAD
         api
     }
 
@@ -69,38 +48,6 @@
         registrationToken: String
     ): Response<TerminalRegistrationSuccess> {
         var apiUrl = startApiUrl.removeSuffix("/")
-=======
-/**
- * reach the terminal api via http.
- */
-class TerminalHTTPAPI : TerminalAPI {
-    private val httpClient = HttpClient(CIO) {
-        install(ContentNegotiation) {
-            json(Json {
-                prettyPrint = true
-                isLenient = true
-                ignoreUnknownKeys = true
-            })
-        }
-
-        install(Logging)
-    }
-
-    override suspend fun getHealthStatus(apiUrl: String): String {
-        return try {
-            val health: HealthStatus = httpClient.get("${apiUrl}/health").body()
-            "Status: ${health.status}"
-        } catch (_: ConnectTimeoutException) {
-            "Connection timeout"
-        } catch (_: ConnectException) {
-            "Connection refused"
-        }
-    }
-
-    override suspend fun register(apiUrl: String, registrationToken: String): RegisterResult {
->>>>>>> 7f370ea1
-
-        Log.i("StuStaPay", "call to register: $apiUrl $registrationToken")
 
         @Serializable
         data class RegistrationRequest(
@@ -112,6 +59,10 @@
         }
     }
 
+    override suspend fun getHealthStatus(apiUrl: String): Response<HealthStatus> {
+        return client.get("health", basePath = apiUrl)
+    }
+
     override suspend fun createOrder(newOrder: NewOrder): Response<PendingOrder> {
         return client.post("order/create") { newOrder }
     }
