--- conflicted
+++ resolved
@@ -45,27 +45,17 @@
     itemsList.add(
         NavMenuItem(
             icon = Icons.Filled.ShoppingCart,
-<<<<<<< HEAD
             label = "Product Sale",
             navDestination = RootNavDests.sale,
-=======
-            label = "Process Orders",
-            navDestination = RootNavDests.ordering,
             canAccess = { u, _ -> Access.canSell(u) }
->>>>>>> 39dd48b7
         )
     )
     itemsList.add(
         NavMenuItem(
             icon = Icons.Filled.Add,
-<<<<<<< HEAD
             label = "Account TopUp",
             navDestination = RootNavDests.topup,
-=======
-            label = "Process Deposits",
-            navDestination = RootNavDests.deposit,
             canAccess = { _, t -> Access.canTopUp(t) }
->>>>>>> 39dd48b7
         )
     )
     itemsList.add(
