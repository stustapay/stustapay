--- conflicted
+++ resolved
@@ -17,12 +17,8 @@
     title: @Composable () -> Unit,
     state: ScaffoldState = rememberScaffoldState(),
     hasDrawer: Boolean = false,
-<<<<<<< HEAD
+    nfcContext: NFCContext,
     content: @Composable (PaddingValues) -> Unit
-=======
-    nfcContext: NFCContext,
-    content: @Composable () -> Unit
->>>>>>> b5898400
 ) {
     val scope = rememberCoroutineScope()
 
