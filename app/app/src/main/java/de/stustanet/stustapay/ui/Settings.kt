--- conflicted
+++ resolved
@@ -142,12 +142,8 @@
             }
         },
         hasDrawer = false,
-<<<<<<< HEAD
+        nfcContext = nfcContext
     ) { paddingValues ->
-=======
-        nfcContext = nfcContext
-    ) {
->>>>>>> b5898400
         NavHost(
             navController = navController,
             startDestination = SettingsNavDest.root.route,
