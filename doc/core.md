--- conflicted
+++ resolved
@@ -9,41 +9,25 @@
   ```
 - Apply the stustapay schema
   ```shell
-<<<<<<< HEAD
-  python -m stustapay.core -vvv database rebuild
-=======
   python -m stustapay.core -c server.conf -vvv database rebuild
->>>>>>> 366450e5
   ```
 - To load some test data run the following command. Test data is defined in `stustapay/core/schema/example_data/example_data.sql`.
   ```shell
-<<<<<<< HEAD
-  python -m stustapay.core -vvv database add_data
-=======
   python -m stustapay.core -c server.conf -vvv database add_data
->>>>>>> 366450e5
   ```
- 
+
 
 ## Operation
 
 - To get a database shell: `python -m stustapay.core psql`
 - To run the administration backend run
   ```shell
-<<<<<<< HEAD
-  python -m stustapay.administration -vvv api
-=======
   python -m stustapay.administration -c server.conf -vvv api
->>>>>>> 366450e5
   ```
   You can check out the api documentation at `http://localhost:8081/docs`, (port subject to change depending on your dev config)
 - To run the terminal backend run
   ```shell
-<<<<<<< HEAD
-  python -m stustapay.terminalserver -vvv api
-=======
   python -m stustapay.terminalserver -c server.conf -vvv api
->>>>>>> 366450e5
   ```
   You can check out the api documentation at `http://localhost:8082/docs`, (port subject to change depending on your dev config)
 
