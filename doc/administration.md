# Administration

<<<<<<< HEAD
Run the backend
```shell
python -m stustapay.administration -vvv api
```
=======

## Setup
- Follow the [core setup](core.md#setup) to initiate the database

## Operation
- Run the backend API server
```shell
python -m stustapay.administration -c server.conf -vvv api
```
>>>>>>> 366450e5
<|MERGE_RESOLUTION|>--- conflicted
+++ resolved
@@ -1,11 +1,4 @@
 # Administration
-
-<<<<<<< HEAD
-Run the backend
-```shell
-python -m stustapay.administration -vvv api
-```
-=======
 
 ## Setup
 - Follow the [core setup](core.md#setup) to initiate the database
@@ -14,5 +7,4 @@
 - Run the backend API server
 ```shell
 python -m stustapay.administration -c server.conf -vvv api
-```
->>>>>>> 366450e5
+```