export * from "./authApi";
<<<<<<< HEAD
export * from "./topupApi";
export * from "./customerApi";
=======
export * from "./customerApi";
export * from "./common";
>>>>>>> 5ff777d6
<|MERGE_RESOLUTION|>--- conflicted
+++ resolved
@@ -1,8 +1,4 @@
 export * from "./authApi";
-<<<<<<< HEAD
 export * from "./topupApi";
 export * from "./customerApi";
-=======
-export * from "./customerApi";
-export * from "./common";
->>>>>>> 5ff777d6
+export * from "./common"