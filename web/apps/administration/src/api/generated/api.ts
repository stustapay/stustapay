import { emptySplitApi as api } from "./emptyApi";
export const addTagTypes = [
  "products",
  "users",
  "user-roles",
  "user-to-roles",
  "tax-rates",
  "auth",
  "tills",
  "terminals",
  "till-layouts",
  "till-profiles",
  "till-buttons",
  "till-register-stockings",
  "till-registers",
  "config",
  "accounts",
  "orders",
  "cashiers",
  "stats",
  "tickets",
  "user_tags",
  "tses",
  "payouts",
  "tree",
  "sumup",
] as const;
const injectedRtkApi = api
  .enhanceEndpoints({
    addTagTypes,
  })
  .injectEndpoints({
    endpoints: (build) => ({
      listProducts: build.query<ListProductsApiResponse, ListProductsApiArg>({
        query: (queryArg) => ({ url: `/products`, params: { node_id: queryArg.nodeId } }),
        providesTags: ["products"],
      }),
      createProduct: build.mutation<CreateProductApiResponse, CreateProductApiArg>({
        query: (queryArg) => ({
          url: `/products`,
          method: "POST",
          body: queryArg.newProduct,
          params: { node_id: queryArg.nodeId },
        }),
        invalidatesTags: ["products"],
      }),
      getProduct: build.query<GetProductApiResponse, GetProductApiArg>({
        query: (queryArg) => ({ url: `/products/${queryArg.productId}`, params: { node_id: queryArg.nodeId } }),
        providesTags: ["products"],
      }),
      updateProduct: build.mutation<UpdateProductApiResponse, UpdateProductApiArg>({
        query: (queryArg) => ({
          url: `/products/${queryArg.productId}`,
          method: "POST",
          body: queryArg.newProduct,
          params: { node_id: queryArg.nodeId },
        }),
        invalidatesTags: ["products"],
      }),
      deleteProduct: build.mutation<DeleteProductApiResponse, DeleteProductApiArg>({
        query: (queryArg) => ({
          url: `/products/${queryArg.productId}`,
          method: "DELETE",
          params: { node_id: queryArg.nodeId },
        }),
        invalidatesTags: ["products"],
      }),
      listUsers: build.query<ListUsersApiResponse, ListUsersApiArg>({
        query: (queryArg) => ({
          url: `/users`,
          params: { node_id: queryArg.nodeId, filter_privilege: queryArg.filterPrivilege },
        }),
        providesTags: ["users"],
      }),
      createUser: build.mutation<CreateUserApiResponse, CreateUserApiArg>({
        query: (queryArg) => ({
          url: `/users`,
          method: "POST",
          body: queryArg.createUserPayload,
          params: { node_id: queryArg.nodeId },
        }),
        invalidatesTags: ["users"],
      }),
      getUser: build.query<GetUserApiResponse, GetUserApiArg>({
        query: (queryArg) => ({ url: `/users/${queryArg.userId}`, params: { node_id: queryArg.nodeId } }),
        providesTags: ["users"],
      }),
      updateUser: build.mutation<UpdateUserApiResponse, UpdateUserApiArg>({
        query: (queryArg) => ({
          url: `/users/${queryArg.userId}`,
          method: "POST",
          body: queryArg.updateUserPayload,
          params: { node_id: queryArg.nodeId },
        }),
        invalidatesTags: ["users"],
      }),
      deleteUser: build.mutation<DeleteUserApiResponse, DeleteUserApiArg>({
        query: (queryArg) => ({
          url: `/users/${queryArg.userId}`,
          method: "DELETE",
          params: { node_id: queryArg.nodeId },
        }),
        invalidatesTags: ["users"],
      }),
      changeUserPassword: build.mutation<ChangeUserPasswordApiResponse, ChangeUserPasswordApiArg>({
        query: (queryArg) => ({
          url: `/users/${queryArg.userId}/change-password`,
          method: "POST",
          body: queryArg.changeUserPasswordPayload,
          params: { node_id: queryArg.nodeId },
        }),
        invalidatesTags: ["users"],
      }),
      listUserRoles: build.query<ListUserRolesApiResponse, ListUserRolesApiArg>({
        query: (queryArg) => ({ url: `/user-roles`, params: { node_id: queryArg.nodeId } }),
        providesTags: ["user-roles"],
      }),
      createUserRole: build.mutation<CreateUserRoleApiResponse, CreateUserRoleApiArg>({
        query: (queryArg) => ({
          url: `/user-roles`,
          method: "POST",
          body: queryArg.newUserRole,
          params: { node_id: queryArg.nodeId },
        }),
        invalidatesTags: ["user-roles"],
      }),
      updateUserRole: build.mutation<UpdateUserRoleApiResponse, UpdateUserRoleApiArg>({
        query: (queryArg) => ({
          url: `/user-roles/${queryArg.userRoleId}`,
          method: "POST",
          body: queryArg.updateUserRolePrivilegesPayload,
          params: { node_id: queryArg.nodeId },
        }),
        invalidatesTags: ["user-roles"],
      }),
      deleteUserRole: build.mutation<DeleteUserRoleApiResponse, DeleteUserRoleApiArg>({
        query: (queryArg) => ({
          url: `/user-roles/${queryArg.userRoleId}`,
          method: "DELETE",
          params: { node_id: queryArg.nodeId },
        }),
        invalidatesTags: ["user-roles"],
      }),
      listUserToRole: build.query<ListUserToRoleApiResponse, ListUserToRoleApiArg>({
        query: (queryArg) => ({ url: `/user-to-roles`, params: { node_id: queryArg.nodeId } }),
        providesTags: ["user-to-roles"],
      }),
      updateUserToRoles: build.mutation<UpdateUserToRolesApiResponse, UpdateUserToRolesApiArg>({
        query: (queryArg) => ({
          url: `/user-to-roles`,
          method: "POST",
          body: queryArg.newUserToRoles,
          params: { node_id: queryArg.nodeId },
        }),
        invalidatesTags: ["user-to-roles"],
      }),
      listTaxRates: build.query<ListTaxRatesApiResponse, ListTaxRatesApiArg>({
        query: (queryArg) => ({ url: `/tax-rates`, params: { node_id: queryArg.nodeId } }),
        providesTags: ["tax-rates"],
      }),
      createTaxRate: build.mutation<CreateTaxRateApiResponse, CreateTaxRateApiArg>({
        query: (queryArg) => ({
          url: `/tax-rates`,
          method: "POST",
          body: queryArg.newTaxRate,
          params: { node_id: queryArg.nodeId },
        }),
        invalidatesTags: ["tax-rates"],
      }),
      getTaxRate: build.query<GetTaxRateApiResponse, GetTaxRateApiArg>({
        query: (queryArg) => ({ url: `/tax-rates/${queryArg.taxRateId}`, params: { node_id: queryArg.nodeId } }),
        providesTags: ["tax-rates"],
      }),
      updateTaxRate: build.mutation<UpdateTaxRateApiResponse, UpdateTaxRateApiArg>({
        query: (queryArg) => ({
          url: `/tax-rates/${queryArg.taxRateId}`,
          method: "POST",
          body: queryArg.newTaxRate,
          params: { node_id: queryArg.nodeId },
        }),
        invalidatesTags: ["tax-rates"],
      }),
      deleteTaxRate: build.mutation<DeleteTaxRateApiResponse, DeleteTaxRateApiArg>({
        query: (queryArg) => ({
          url: `/tax-rates/${queryArg.taxRateId}`,
          method: "DELETE",
          params: { node_id: queryArg.nodeId },
        }),
        invalidatesTags: ["tax-rates"],
      }),
      login: build.mutation<LoginApiResponse, LoginApiArg>({
        query: (queryArg) => ({ url: `/auth/login`, method: "POST", body: queryArg.loginPayload }),
        invalidatesTags: ["auth"],
      }),
      changePassword: build.mutation<ChangePasswordApiResponse, ChangePasswordApiArg>({
        query: (queryArg) => ({ url: `/auth/change-password`, method: "POST", body: queryArg.changePasswordPayload }),
        invalidatesTags: ["auth"],
      }),
      logout: build.mutation<LogoutApiResponse, LogoutApiArg>({
        query: () => ({ url: `/auth/logout`, method: "POST" }),
        invalidatesTags: ["auth"],
      }),
      listTills: build.query<ListTillsApiResponse, ListTillsApiArg>({
        query: (queryArg) => ({ url: `/tills`, params: { node_id: queryArg.nodeId } }),
        providesTags: ["tills"],
      }),
      createTill: build.mutation<CreateTillApiResponse, CreateTillApiArg>({
        query: (queryArg) => ({
          url: `/tills`,
          method: "POST",
          body: queryArg.newTill,
          params: { node_id: queryArg.nodeId },
        }),
        invalidatesTags: ["tills"],
      }),
      getTill: build.query<GetTillApiResponse, GetTillApiArg>({
        query: (queryArg) => ({ url: `/tills/${queryArg.tillId}`, params: { node_id: queryArg.nodeId } }),
        providesTags: ["tills"],
      }),
      updateTill: build.mutation<UpdateTillApiResponse, UpdateTillApiArg>({
        query: (queryArg) => ({
          url: `/tills/${queryArg.tillId}`,
          method: "POST",
          body: queryArg.newTill,
          params: { node_id: queryArg.nodeId },
        }),
        invalidatesTags: ["tills"],
      }),
      deleteTill: build.mutation<DeleteTillApiResponse, DeleteTillApiArg>({
        query: (queryArg) => ({
          url: `/tills/${queryArg.tillId}`,
          method: "DELETE",
          params: { node_id: queryArg.nodeId },
        }),
        invalidatesTags: ["tills"],
      }),
      forceLogoutUser: build.mutation<ForceLogoutUserApiResponse, ForceLogoutUserApiArg>({
        query: (queryArg) => ({
          url: `/tills/${queryArg.tillId}/force-logout-user`,
          method: "POST",
          params: { node_id: queryArg.nodeId },
        }),
        invalidatesTags: ["tills"],
      }),
      removeFromTerminal: build.mutation<RemoveFromTerminalApiResponse, RemoveFromTerminalApiArg>({
        query: (queryArg) => ({
          url: `/tills/${queryArg.tillId}/remove-from-terminal`,
          method: "POST",
          params: { node_id: queryArg.nodeId },
        }),
        invalidatesTags: ["tills", "tills", "terminals"],
      }),
      switchTerminal: build.mutation<SwitchTerminalApiResponse, SwitchTerminalApiArg>({
        query: (queryArg) => ({
          url: `/tills/${queryArg.tillId}/switch-terminal`,
          method: "POST",
          body: queryArg.switchTerminalPayload,
          params: { node_id: queryArg.nodeId },
        }),
        invalidatesTags: ["tills", "tills", "terminals"],
      }),
      listTillLayouts: build.query<ListTillLayoutsApiResponse, ListTillLayoutsApiArg>({
        query: (queryArg) => ({ url: `/till-layouts`, params: { node_id: queryArg.nodeId } }),
        providesTags: ["till-layouts"],
      }),
      createTillLayout: build.mutation<CreateTillLayoutApiResponse, CreateTillLayoutApiArg>({
        query: (queryArg) => ({
          url: `/till-layouts`,
          method: "POST",
          body: queryArg.newTillLayout,
          params: { node_id: queryArg.nodeId },
        }),
        invalidatesTags: ["till-layouts"],
      }),
      getTillLayout: build.query<GetTillLayoutApiResponse, GetTillLayoutApiArg>({
        query: (queryArg) => ({ url: `/till-layouts/${queryArg.layoutId}`, params: { node_id: queryArg.nodeId } }),
        providesTags: ["till-layouts"],
      }),
      updateTillLayout: build.mutation<UpdateTillLayoutApiResponse, UpdateTillLayoutApiArg>({
        query: (queryArg) => ({
          url: `/till-layouts/${queryArg.layoutId}`,
          method: "POST",
          body: queryArg.newTillLayout,
          params: { node_id: queryArg.nodeId },
        }),
        invalidatesTags: ["till-layouts"],
      }),
      deleteTillLayout: build.mutation<DeleteTillLayoutApiResponse, DeleteTillLayoutApiArg>({
        query: (queryArg) => ({
          url: `/till-layouts/${queryArg.layoutId}`,
          method: "DELETE",
          params: { node_id: queryArg.nodeId },
        }),
        invalidatesTags: ["till-layouts"],
      }),
      listTillProfiles: build.query<ListTillProfilesApiResponse, ListTillProfilesApiArg>({
        query: (queryArg) => ({ url: `/till-profiles`, params: { node_id: queryArg.nodeId } }),
        providesTags: ["till-profiles"],
      }),
      createTillProfile: build.mutation<CreateTillProfileApiResponse, CreateTillProfileApiArg>({
        query: (queryArg) => ({
          url: `/till-profiles`,
          method: "POST",
          body: queryArg.newTillProfile,
          params: { node_id: queryArg.nodeId },
        }),
        invalidatesTags: ["till-profiles"],
      }),
      getTillProfile: build.query<GetTillProfileApiResponse, GetTillProfileApiArg>({
        query: (queryArg) => ({ url: `/till-profiles/${queryArg.profileId}`, params: { node_id: queryArg.nodeId } }),
        providesTags: ["till-profiles"],
      }),
      updateTillProfile: build.mutation<UpdateTillProfileApiResponse, UpdateTillProfileApiArg>({
        query: (queryArg) => ({
          url: `/till-profiles/${queryArg.profileId}`,
          method: "POST",
          body: queryArg.newTillProfile,
          params: { node_id: queryArg.nodeId },
        }),
        invalidatesTags: ["till-profiles"],
      }),
      deleteTillProfile: build.mutation<DeleteTillProfileApiResponse, DeleteTillProfileApiArg>({
        query: (queryArg) => ({
          url: `/till-profiles/${queryArg.profileId}`,
          method: "DELETE",
          params: { node_id: queryArg.nodeId },
        }),
        invalidatesTags: ["till-profiles"],
      }),
      listTillButtons: build.query<ListTillButtonsApiResponse, ListTillButtonsApiArg>({
        query: (queryArg) => ({ url: `/till-buttons`, params: { node_id: queryArg.nodeId } }),
        providesTags: ["till-buttons"],
      }),
      createTillButton: build.mutation<CreateTillButtonApiResponse, CreateTillButtonApiArg>({
        query: (queryArg) => ({
          url: `/till-buttons`,
          method: "POST",
          body: queryArg.newTillButton,
          params: { node_id: queryArg.nodeId },
        }),
        invalidatesTags: ["till-buttons"],
      }),
      getTillButton: build.query<GetTillButtonApiResponse, GetTillButtonApiArg>({
        query: (queryArg) => ({ url: `/till-buttons/${queryArg.buttonId}`, params: { node_id: queryArg.nodeId } }),
        providesTags: ["till-buttons"],
      }),
      updateTillButton: build.mutation<UpdateTillButtonApiResponse, UpdateTillButtonApiArg>({
        query: (queryArg) => ({
          url: `/till-buttons/${queryArg.buttonId}`,
          method: "POST",
          body: queryArg.newTillButton,
          params: { node_id: queryArg.nodeId },
        }),
        invalidatesTags: ["till-buttons"],
      }),
      deleteTillButton: build.mutation<DeleteTillButtonApiResponse, DeleteTillButtonApiArg>({
        query: (queryArg) => ({
          url: `/till-buttons/${queryArg.buttonId}`,
          method: "DELETE",
          params: { node_id: queryArg.nodeId },
        }),
        invalidatesTags: ["till-buttons"],
      }),
      listRegisterStockings: build.query<ListRegisterStockingsApiResponse, ListRegisterStockingsApiArg>({
        query: (queryArg) => ({ url: `/till-register-stockings`, params: { node_id: queryArg.nodeId } }),
        providesTags: ["till-register-stockings"],
      }),
      createRegisterStocking: build.mutation<CreateRegisterStockingApiResponse, CreateRegisterStockingApiArg>({
        query: (queryArg) => ({
          url: `/till-register-stockings`,
          method: "POST",
          body: queryArg.newCashRegisterStocking,
          params: { node_id: queryArg.nodeId },
        }),
        invalidatesTags: ["till-register-stockings"],
      }),
      updateRegisterStocking: build.mutation<UpdateRegisterStockingApiResponse, UpdateRegisterStockingApiArg>({
        query: (queryArg) => ({
          url: `/till-register-stockings/${queryArg.stockingId}`,
          method: "POST",
          body: queryArg.newCashRegisterStocking,
          params: { node_id: queryArg.nodeId },
        }),
        invalidatesTags: ["till-register-stockings"],
      }),
      deleteRegisterStocking: build.mutation<DeleteRegisterStockingApiResponse, DeleteRegisterStockingApiArg>({
        query: (queryArg) => ({
          url: `/till-register-stockings/${queryArg.stockingId}`,
          method: "DELETE",
          params: { node_id: queryArg.nodeId },
        }),
        invalidatesTags: ["till-register-stockings"],
      }),
      listCashRegistersAdmin: build.query<ListCashRegistersAdminApiResponse, ListCashRegistersAdminApiArg>({
        query: (queryArg) => ({ url: `/till-registers`, params: { node_id: queryArg.nodeId } }),
        providesTags: ["till-registers"],
      }),
      createRegister: build.mutation<CreateRegisterApiResponse, CreateRegisterApiArg>({
        query: (queryArg) => ({
          url: `/till-registers`,
          method: "POST",
          body: queryArg.newCashRegister,
          params: { node_id: queryArg.nodeId },
        }),
        invalidatesTags: ["till-registers"],
      }),
      transferRegister: build.mutation<TransferRegisterApiResponse, TransferRegisterApiArg>({
        query: (queryArg) => ({
          url: `/till-registers/transfer-register`,
          method: "POST",
          body: queryArg.transferRegisterPayload,
          params: { node_id: queryArg.nodeId },
        }),
        invalidatesTags: ["till-registers"],
      }),
      updateRegister: build.mutation<UpdateRegisterApiResponse, UpdateRegisterApiArg>({
        query: (queryArg) => ({
          url: `/till-registers/${queryArg.registerId}`,
          method: "POST",
          body: queryArg.newCashRegister,
          params: { node_id: queryArg.nodeId },
        }),
        invalidatesTags: ["till-registers"],
      }),
      deleteRegister: build.mutation<DeleteRegisterApiResponse, DeleteRegisterApiArg>({
        query: (queryArg) => ({
          url: `/till-registers/${queryArg.registerId}`,
          method: "DELETE",
          params: { node_id: queryArg.nodeId },
        }),
        invalidatesTags: ["till-registers"],
      }),
      getPublicConfig: build.query<GetPublicConfigApiResponse, GetPublicConfigApiArg>({
        query: () => ({ url: `/public-config` }),
        providesTags: ["config"],
      }),
      listConfigEntries: build.query<ListConfigEntriesApiResponse, ListConfigEntriesApiArg>({
        query: () => ({ url: `/config` }),
        providesTags: ["config"],
      }),
      setConfigEntry: build.mutation<SetConfigEntryApiResponse, SetConfigEntryApiArg>({
        query: (queryArg) => ({ url: `/config`, method: "POST", body: queryArg.configEntry }),
        invalidatesTags: ["config"],
      }),
      listSystemAccounts: build.query<ListSystemAccountsApiResponse, ListSystemAccountsApiArg>({
        query: (queryArg) => ({ url: `/system-accounts`, params: { node_id: queryArg.nodeId } }),
        providesTags: ["accounts"],
      }),
      findAccounts: build.mutation<FindAccountsApiResponse, FindAccountsApiArg>({
        query: (queryArg) => ({
          url: `/accounts/find-accounts`,
          method: "POST",
          body: queryArg.findAccountPayload,
          params: { node_id: queryArg.nodeId },
        }),
        invalidatesTags: ["accounts"],
      }),
      getAccount: build.query<GetAccountApiResponse, GetAccountApiArg>({
        query: (queryArg) => ({ url: `/accounts/${queryArg.accountId}`, params: { node_id: queryArg.nodeId } }),
        providesTags: ["accounts"],
      }),
      disableAccount: build.mutation<DisableAccountApiResponse, DisableAccountApiArg>({
        query: (queryArg) => ({
          url: `/accounts/${queryArg.accountId}/disable`,
          method: "POST",
          params: { node_id: queryArg.nodeId },
        }),
        invalidatesTags: ["accounts"],
      }),
      updateBalance: build.mutation<UpdateBalanceApiResponse, UpdateBalanceApiArg>({
        query: (queryArg) => ({
          url: `/accounts/${queryArg.accountId}/update-balance`,
          method: "POST",
          body: queryArg.updateBalancePayload,
          params: { node_id: queryArg.nodeId },
        }),
        invalidatesTags: ["accounts"],
      }),
      updateVoucherAmount: build.mutation<UpdateVoucherAmountApiResponse, UpdateVoucherAmountApiArg>({
        query: (queryArg) => ({
          url: `/accounts/${queryArg.accountId}/update-voucher-amount`,
          method: "POST",
          body: queryArg.updateVoucherAmountPayload,
          params: { node_id: queryArg.nodeId },
        }),
        invalidatesTags: ["accounts"],
      }),
      updateAccountComment: build.mutation<UpdateAccountCommentApiResponse, UpdateAccountCommentApiArg>({
        query: (queryArg) => ({
          url: `/accounts/${queryArg.accountId}/update-comment`,
          method: "POST",
          body: queryArg.updateAccountCommentPayload,
          params: { node_id: queryArg.nodeId },
        }),
        invalidatesTags: ["accounts"],
      }),
      listOrdersByTill: build.query<ListOrdersByTillApiResponse, ListOrdersByTillApiArg>({
        query: (queryArg) => ({ url: `/orders/by-till/${queryArg.tillId}`, params: { node_id: queryArg.nodeId } }),
        providesTags: ["orders"],
      }),
      listOrders: build.query<ListOrdersApiResponse, ListOrdersApiArg>({
        query: (queryArg) => ({
          url: `/orders`,
          params: { node_id: queryArg.nodeId, customer_account_id: queryArg.customerAccountId },
        }),
        providesTags: ["orders"],
      }),
      getOrder: build.query<GetOrderApiResponse, GetOrderApiArg>({
        query: (queryArg) => ({ url: `/orders/${queryArg.orderId}`, params: { node_id: queryArg.nodeId } }),
        providesTags: ["orders"],
      }),
      cancelOrder: build.mutation<CancelOrderApiResponse, CancelOrderApiArg>({
        query: (queryArg) => ({
          url: `/orders/${queryArg.orderId}`,
          method: "DELETE",
          params: { node_id: queryArg.nodeId },
        }),
        invalidatesTags: ["orders"],
      }),
      editOrder: build.mutation<EditOrderApiResponse, EditOrderApiArg>({
        query: (queryArg) => ({
          url: `/orders/${queryArg.orderId}/edit`,
          method: "POST",
          body: queryArg.editSaleProducts,
          params: { node_id: queryArg.nodeId },
        }),
        invalidatesTags: ["orders"],
      }),
      listCashiers: build.query<ListCashiersApiResponse, ListCashiersApiArg>({
        query: (queryArg) => ({ url: `/cashiers`, params: { node_id: queryArg.nodeId } }),
        providesTags: ["cashiers"],
      }),
      getCashier: build.query<GetCashierApiResponse, GetCashierApiArg>({
        query: (queryArg) => ({ url: `/cashiers/${queryArg.cashierId}`, params: { node_id: queryArg.nodeId } }),
        providesTags: ["cashiers"],
      }),
      getCashierShifts: build.query<GetCashierShiftsApiResponse, GetCashierShiftsApiArg>({
        query: (queryArg) => ({ url: `/cashiers/${queryArg.cashierId}/shifts`, params: { node_id: queryArg.nodeId } }),
        providesTags: ["cashiers"],
      }),
      getCashierShiftStats: build.query<GetCashierShiftStatsApiResponse, GetCashierShiftStatsApiArg>({
        query: (queryArg) => ({
          url: `/cashiers/${queryArg.cashierId}/shift-stats`,
          params: { node_id: queryArg.nodeId, shift_id: queryArg.shiftId },
        }),
        providesTags: ["cashiers"],
      }),
      closeOutCashier: build.mutation<CloseOutCashierApiResponse, CloseOutCashierApiArg>({
        query: (queryArg) => ({
          url: `/cashiers/${queryArg.cashierId}/close-out`,
          method: "POST",
          body: queryArg.closeOut,
          params: { node_id: queryArg.nodeId },
        }),
        invalidatesTags: ["cashiers"],
      }),
      getProductStats: build.query<GetProductStatsApiResponse, GetProductStatsApiArg>({
        query: (queryArg) => ({
          url: `/stats/products`,
          params: {
            node_id: queryArg.nodeId,
            to_timestamp: queryArg.toTimestamp,
            from_timestamp: queryArg.fromTimestamp,
          },
        }),
        providesTags: ["stats"],
      }),
      getVoucherStats: build.query<GetVoucherStatsApiResponse, GetVoucherStatsApiArg>({
        query: (queryArg) => ({
          url: `/stats/vouchers`,
          params: {
            node_id: queryArg.nodeId,
            to_timestamp: queryArg.toTimestamp,
            from_timestamp: queryArg.fromTimestamp,
          },
        }),
        providesTags: ["stats"],
      }),
      getEntryStats: build.query<GetEntryStatsApiResponse, GetEntryStatsApiArg>({
        query: (queryArg) => ({
          url: `/stats/entries`,
          params: {
            node_id: queryArg.nodeId,
            to_timestamp: queryArg.toTimestamp,
            from_timestamp: queryArg.fromTimestamp,
          },
        }),
        providesTags: ["stats"],
      }),
      getTopUpStats: build.query<GetTopUpStatsApiResponse, GetTopUpStatsApiArg>({
        query: (queryArg) => ({
          url: `/stats/top-ups`,
          params: {
            node_id: queryArg.nodeId,
            to_timestamp: queryArg.toTimestamp,
            from_timestamp: queryArg.fromTimestamp,
          },
        }),
        providesTags: ["stats"],
      }),
      getPayOutStats: build.query<GetPayOutStatsApiResponse, GetPayOutStatsApiArg>({
        query: (queryArg) => ({
          url: `/stats/pay-outs`,
          params: {
            node_id: queryArg.nodeId,
            to_timestamp: queryArg.toTimestamp,
            from_timestamp: queryArg.fromTimestamp,
          },
        }),
        providesTags: ["stats"],
      }),
      listTickets: build.query<ListTicketsApiResponse, ListTicketsApiArg>({
        query: (queryArg) => ({ url: `/tickets`, params: { node_id: queryArg.nodeId } }),
        providesTags: ["tickets"],
      }),
      createTicket: build.mutation<CreateTicketApiResponse, CreateTicketApiArg>({
        query: (queryArg) => ({
          url: `/tickets`,
          method: "POST",
          body: queryArg.newTicket,
          params: { node_id: queryArg.nodeId },
        }),
        invalidatesTags: ["tickets"],
      }),
      getTicket: build.query<GetTicketApiResponse, GetTicketApiArg>({
        query: (queryArg) => ({ url: `/tickets/${queryArg.ticketId}`, params: { node_id: queryArg.nodeId } }),
        providesTags: ["tickets"],
      }),
      updateTicket: build.mutation<UpdateTicketApiResponse, UpdateTicketApiArg>({
        query: (queryArg) => ({
          url: `/tickets/${queryArg.ticketId}`,
          method: "POST",
          body: queryArg.newTicket,
          params: { node_id: queryArg.nodeId },
        }),
        invalidatesTags: ["tickets"],
      }),
      deleteTicket: build.mutation<DeleteTicketApiResponse, DeleteTicketApiArg>({
        query: (queryArg) => ({
          url: `/tickets/${queryArg.ticketId}`,
          method: "DELETE",
          params: { node_id: queryArg.nodeId },
        }),
        invalidatesTags: ["tickets"],
      }),
      createUserTagSecret: build.mutation<CreateUserTagSecretApiResponse, CreateUserTagSecretApiArg>({
        query: (queryArg) => ({
          url: `/user-tag-secrets`,
          method: "POST",
          body: queryArg.newUserTagSecret,
          params: { node_id: queryArg.nodeId },
        }),
        invalidatesTags: ["user_tags"],
      }),
      listUserTagSecrets: build.query<ListUserTagSecretsApiResponse, ListUserTagSecretsApiArg>({
        query: (queryArg) => ({ url: `/user-tag-secrets`, params: { node_id: queryArg.nodeId } }),
        providesTags: ["user_tags"],
      }),
      createUserTags: build.mutation<CreateUserTagsApiResponse, CreateUserTagsApiArg>({
        query: (queryArg) => ({
          url: `/user-tags`,
          method: "POST",
          body: queryArg.newUserTags,
          params: { node_id: queryArg.nodeId },
        }),
        invalidatesTags: ["user_tags"],
      }),
      findUserTags: build.mutation<FindUserTagsApiResponse, FindUserTagsApiArg>({
        query: (queryArg) => ({
          url: `/user-tags/find-user-tags`,
          method: "POST",
          body: queryArg.findUserTagPayload,
          params: { node_id: queryArg.nodeId },
        }),
        invalidatesTags: ["user_tags"],
      }),
      getUserTagDetail: build.query<GetUserTagDetailApiResponse, GetUserTagDetailApiArg>({
        query: (queryArg) => ({ url: `/user-tags/${queryArg.userTagId}`, params: { node_id: queryArg.nodeId } }),
        providesTags: ["user_tags"],
      }),
      updateUserTagComment: build.mutation<UpdateUserTagCommentApiResponse, UpdateUserTagCommentApiArg>({
        query: (queryArg) => ({
          url: `/user-tags/${queryArg.userTagId}/update-comment`,
          method: "POST",
          body: queryArg.updateCommentPayload,
          params: { node_id: queryArg.nodeId },
        }),
        invalidatesTags: ["user_tags"],
      }),
      listTses: build.query<ListTsesApiResponse, ListTsesApiArg>({
        query: (queryArg) => ({ url: `/tses/`, params: { node_id: queryArg.nodeId } }),
        providesTags: ["tses"],
      }),
      createTse: build.mutation<CreateTseApiResponse, CreateTseApiArg>({
        query: (queryArg) => ({
          url: `/tses/`,
          method: "POST",
          body: queryArg.newTse,
          params: { node_id: queryArg.nodeId },
        }),
        invalidatesTags: ["tses"],
      }),
      updateTse: build.mutation<UpdateTseApiResponse, UpdateTseApiArg>({
        query: (queryArg) => ({
          url: `/tses/${queryArg.tseId}`,
          method: "POST",
          body: queryArg.updateTse,
          params: { node_id: queryArg.nodeId },
        }),
        invalidatesTags: ["tses"],
      }),
      listPayoutRuns: build.query<ListPayoutRunsApiResponse, ListPayoutRunsApiArg>({
        query: (queryArg) => ({ url: `/payouts/`, params: { node_id: queryArg.nodeId } }),
        providesTags: ["payouts"],
      }),
      createPayoutRun: build.mutation<CreatePayoutRunApiResponse, CreatePayoutRunApiArg>({
        query: (queryArg) => ({
          url: `/payouts/`,
          method: "POST",
          body: queryArg.newPayoutRun,
          params: { node_id: queryArg.nodeId },
        }),
        invalidatesTags: ["payouts"],
      }),
      pendingPayoutDetail: build.query<PendingPayoutDetailApiResponse, PendingPayoutDetailApiArg>({
        query: (queryArg) => ({ url: `/payouts/pending-payout-detail`, params: { node_id: queryArg.nodeId } }),
        providesTags: ["payouts"],
      }),
      payoutRunPayouts: build.query<PayoutRunPayoutsApiResponse, PayoutRunPayoutsApiArg>({
        query: (queryArg) => ({
          url: `/payouts/${queryArg.payoutRunId}/payouts`,
          params: { node_id: queryArg.nodeId },
        }),
        providesTags: ["payouts"],
      }),
      payoutRunCsvExport: build.mutation<PayoutRunCsvExportApiResponse, PayoutRunCsvExportApiArg>({
        query: (queryArg) => ({
          url: `/payouts/${queryArg.payoutRunId}/csv`,
          method: "POST",
          params: { node_id: queryArg.nodeId },
        }),
        invalidatesTags: ["payouts"],
      }),
      payoutRunSepaXml: build.mutation<PayoutRunSepaXmlApiResponse, PayoutRunSepaXmlApiArg>({
        query: (queryArg) => ({
          url: `/payouts/${queryArg.payoutRunId}/sepa_xml`,
          method: "POST",
          body: queryArg.createSepaXmlPayload,
          params: { node_id: queryArg.nodeId },
        }),
        invalidatesTags: ["payouts"],
      }),
      previousPayoutRunSepaXml: build.mutation<PreviousPayoutRunSepaXmlApiResponse, PreviousPayoutRunSepaXmlApiArg>({
        query: (queryArg) => ({
          url: `/payouts/${queryArg.payoutRunId}/previous_sepa_xml`,
          method: "POST",
          params: { node_id: queryArg.nodeId },
        }),
        invalidatesTags: ["payouts"],
      }),
      setPayoutRunAsDone: build.mutation<SetPayoutRunAsDoneApiResponse, SetPayoutRunAsDoneApiArg>({
        query: (queryArg) => ({
          url: `/payouts/${queryArg.payoutRunId}/set-as-done`,
          method: "POST",
          params: { node_id: queryArg.nodeId },
        }),
        invalidatesTags: ["payouts"],
      }),
      revokePayoutRun: build.mutation<RevokePayoutRunApiResponse, RevokePayoutRunApiArg>({
        query: (queryArg) => ({
          url: `/payouts/${queryArg.payoutRunId}/revoke`,
          method: "POST",
          params: { node_id: queryArg.nodeId },
        }),
        invalidatesTags: ["payouts"],
      }),
      getTreeForCurrentUser: build.query<GetTreeForCurrentUserApiResponse, GetTreeForCurrentUserApiArg>({
        query: () => ({ url: `/tree/` }),
        providesTags: ["tree"],
      }),
      createNode: build.mutation<CreateNodeApiResponse, CreateNodeApiArg>({
        query: (queryArg) => ({
          url: `/tree/nodes/${queryArg.nodeId}/create-node`,
          method: "POST",
          body: queryArg.newNode,
        }),
        invalidatesTags: ["tree"],
      }),
      updateNode: build.mutation<UpdateNodeApiResponse, UpdateNodeApiArg>({
        query: (queryArg) => ({
          url: `/tree/nodes/${queryArg.nodeId}/settings`,
          method: "POST",
          body: queryArg.newNode,
        }),
        invalidatesTags: ["tree"],
      }),
      archiveNode: build.mutation<ArchiveNodeApiResponse, ArchiveNodeApiArg>({
        query: (queryArg) => ({ url: `/tree/nodes/${queryArg.nodeId}/archive-node`, method: "POST" }),
        invalidatesTags: ["tree"],
      }),
      createEvent: build.mutation<CreateEventApiResponse, CreateEventApiArg>({
        query: (queryArg) => ({
          url: `/tree/nodes/${queryArg.nodeId}/create-event`,
          method: "POST",
          body: queryArg.newEvent,
        }),
        invalidatesTags: ["tree"],
      }),
      updateEvent: build.mutation<UpdateEventApiResponse, UpdateEventApiArg>({
        query: (queryArg) => ({
          url: `/tree/events/${queryArg.nodeId}/event-settings`,
          method: "POST",
          body: queryArg.updateEvent,
        }),
        invalidatesTags: ["tree"],
      }),
      getRestrictedEventSettings: build.query<GetRestrictedEventSettingsApiResponse, GetRestrictedEventSettingsApiArg>({
        query: (queryArg) => ({ url: `/tree/events/${queryArg.nodeId}/settings` }),
        providesTags: ["tree"],
      }),
      deleteNode: build.mutation<DeleteNodeApiResponse, DeleteNodeApiArg>({
        query: (queryArg) => ({ url: `/tree/nodes/${queryArg.nodeId}`, method: "DELETE" }),
        invalidatesTags: ["tree"],
      }),
      generateTestBon: build.mutation<GenerateTestBonApiResponse, GenerateTestBonApiArg>({
        query: (queryArg) => ({ url: `/tree/events/${queryArg.nodeId}/generate-test-bon`, method: "POST" }),
        invalidatesTags: ["tree"],
      }),
      generateTestReport: build.mutation<GenerateTestReportApiResponse, GenerateTestReportApiArg>({
        query: (queryArg) => ({ url: `/tree/events/${queryArg.nodeId}/generate-test-report`, method: "POST" }),
        invalidatesTags: ["tree"],
      }),
      generateRevenueReport: build.mutation<GenerateRevenueReportApiResponse, GenerateRevenueReportApiArg>({
        query: (queryArg) => ({ url: `/tree/nodes/${queryArg.nodeId}/generate-revenue-report`, method: "POST" }),
        invalidatesTags: ["tree"],
      }),
      configureSumupToken: build.mutation<ConfigureSumupTokenApiResponse, ConfigureSumupTokenApiArg>({
        query: (queryArg) => ({
          url: `/tree/nodes/${queryArg.nodeId}/configure-sumup-token`,
          method: "POST",
          body: queryArg.sumUpTokenPayload,
        }),
        invalidatesTags: ["tree"],
      }),
      listSumupCheckouts: build.query<ListSumupCheckoutsApiResponse, ListSumupCheckoutsApiArg>({
        query: (queryArg) => ({ url: `/sumup/checkouts`, params: { node_id: queryArg.nodeId } }),
        providesTags: ["sumup"],
      }),
      listSumupTransactions: build.query<ListSumupTransactionsApiResponse, ListSumupTransactionsApiArg>({
        query: (queryArg) => ({ url: `/sumup/transactions`, params: { node_id: queryArg.nodeId } }),
        providesTags: ["sumup"],
      }),
      getSumupCheckout: build.query<GetSumupCheckoutApiResponse, GetSumupCheckoutApiArg>({
        query: (queryArg) => ({ url: `/sumup/checkouts/${queryArg.checkoutId}`, params: { node_id: queryArg.nodeId } }),
        providesTags: ["sumup"],
      }),
      findCustomers: build.mutation<FindCustomersApiResponse, FindCustomersApiArg>({
        query: (queryArg) => ({
          url: `/customers/find-customers`,
          method: "POST",
          body: queryArg.findCustomerPayload,
          params: { node_id: queryArg.nodeId },
        }),
        invalidatesTags: ["accounts"],
      }),
      getCustomer: build.query<GetCustomerApiResponse, GetCustomerApiArg>({
        query: (queryArg) => ({ url: `/customers/${queryArg.customerId}`, params: { node_id: queryArg.nodeId } }),
        providesTags: ["accounts"],
      }),
      preventCustomerPayout: build.mutation<PreventCustomerPayoutApiResponse, PreventCustomerPayoutApiArg>({
        query: (queryArg) => ({
          url: `/customers/${queryArg.customerId}/prevent-payout`,
          method: "POST",
          params: { node_id: queryArg.nodeId },
        }),
        invalidatesTags: ["accounts"],
      }),
      allowCustomerPayout: build.mutation<AllowCustomerPayoutApiResponse, AllowCustomerPayoutApiArg>({
        query: (queryArg) => ({
          url: `/customers/${queryArg.customerId}/allow-payout`,
          method: "POST",
          params: { node_id: queryArg.nodeId },
        }),
        invalidatesTags: ["accounts"],
      }),
      listTerminals: build.query<ListTerminalsApiResponse, ListTerminalsApiArg>({
        query: (queryArg) => ({ url: `/terminal`, params: { node_id: queryArg.nodeId } }),
        providesTags: ["terminals"],
      }),
      createTerminal: build.mutation<CreateTerminalApiResponse, CreateTerminalApiArg>({
        query: (queryArg) => ({
          url: `/terminal`,
          method: "POST",
          body: queryArg.newTerminal,
          params: { node_id: queryArg.nodeId },
        }),
        invalidatesTags: ["terminals"],
      }),
      getTerminal: build.query<GetTerminalApiResponse, GetTerminalApiArg>({
        query: (queryArg) => ({ url: `/terminal/${queryArg.terminalId}`, params: { node_id: queryArg.nodeId } }),
        providesTags: ["terminals"],
      }),
      updateTerminal: build.mutation<UpdateTerminalApiResponse, UpdateTerminalApiArg>({
        query: (queryArg) => ({
          url: `/terminal/${queryArg.terminalId}`,
          method: "POST",
          body: queryArg.newTerminal,
          params: { node_id: queryArg.nodeId },
        }),
        invalidatesTags: ["terminals"],
      }),
      deleteTerminal: build.mutation<DeleteTerminalApiResponse, DeleteTerminalApiArg>({
        query: (queryArg) => ({
          url: `/terminal/${queryArg.terminalId}`,
          method: "DELETE",
          params: { node_id: queryArg.nodeId },
        }),
        invalidatesTags: ["terminals"],
      }),
      logoutTerminal: build.mutation<LogoutTerminalApiResponse, LogoutTerminalApiArg>({
        query: (queryArg) => ({
          url: `/terminal/${queryArg.terminalId}/logout`,
          method: "POST",
          params: { node_id: queryArg.nodeId },
        }),
        invalidatesTags: ["terminals"],
      }),
      switchTill: build.mutation<SwitchTillApiResponse, SwitchTillApiArg>({
        query: (queryArg) => ({
          url: `/terminal/${queryArg.terminalId}/switch-till`,
          method: "POST",
          body: queryArg.switchTillPayload,
          params: { node_id: queryArg.nodeId },
        }),
        invalidatesTags: ["terminals", "tills", "terminals"],
      }),
    }),
    overrideExisting: false,
  });
export { injectedRtkApi as api };
export type ListProductsApiResponse = /** status 200 Successful Response */ NormalizedListProductInt;
export type ListProductsApiArg = {
  nodeId: number;
};
export type CreateProductApiResponse = /** status 200 Successful Response */ Product;
export type CreateProductApiArg = {
  nodeId: number;
  newProduct: NewProduct;
};
export type GetProductApiResponse = /** status 200 Successful Response */ Product;
export type GetProductApiArg = {
  productId: number;
  nodeId: number;
};
export type UpdateProductApiResponse = /** status 200 Successful Response */ Product;
export type UpdateProductApiArg = {
  productId: number;
  nodeId: number;
  newProduct: NewProduct;
};
export type DeleteProductApiResponse = /** status 200 Successful Response */ any;
export type DeleteProductApiArg = {
  productId: number;
  nodeId: number;
};
export type ListUsersApiResponse = /** status 200 Successful Response */ NormalizedListUserInt;
export type ListUsersApiArg = {
  nodeId: number;
  filterPrivilege?: Privilege | null;
};
export type CreateUserApiResponse = /** status 200 Successful Response */ UserRead;
export type CreateUserApiArg = {
  nodeId: number;
  createUserPayload: CreateUserPayload;
};
export type GetUserApiResponse = /** status 200 Successful Response */ UserRead;
export type GetUserApiArg = {
  userId: number;
  nodeId: number;
};
export type UpdateUserApiResponse = /** status 200 Successful Response */ UserRead;
export type UpdateUserApiArg = {
  userId: number;
  nodeId: number;
  updateUserPayload: UpdateUserPayload;
};
export type DeleteUserApiResponse = /** status 200 Successful Response */ any;
export type DeleteUserApiArg = {
  userId: number;
  nodeId: number;
};
export type ChangeUserPasswordApiResponse = /** status 200 Successful Response */ UserRead;
export type ChangeUserPasswordApiArg = {
  userId: number;
  nodeId: number;
  changeUserPasswordPayload: ChangeUserPasswordPayload;
};
export type ListUserRolesApiResponse = /** status 200 Successful Response */ NormalizedListUserRoleInt;
export type ListUserRolesApiArg = {
  nodeId: number;
};
export type CreateUserRoleApiResponse = /** status 200 Successful Response */ UserRole;
export type CreateUserRoleApiArg = {
  nodeId: number;
  newUserRole: NewUserRole;
};
export type UpdateUserRoleApiResponse = /** status 200 Successful Response */ UserRole;
export type UpdateUserRoleApiArg = {
  userRoleId: number;
  nodeId: number;
  updateUserRolePrivilegesPayload: UpdateUserRolePrivilegesPayload;
};
export type DeleteUserRoleApiResponse = /** status 200 Successful Response */ any;
export type DeleteUserRoleApiArg = {
  userRoleId: number;
  nodeId: number;
};
export type ListUserToRoleApiResponse = /** status 200 Successful Response */ UserToRoles[];
export type ListUserToRoleApiArg = {
  nodeId: number;
};
export type UpdateUserToRolesApiResponse = /** status 200 Successful Response */ UserToRoles;
export type UpdateUserToRolesApiArg = {
  nodeId: number;
  newUserToRoles: NewUserToRoles;
};
export type ListTaxRatesApiResponse = /** status 200 Successful Response */ NormalizedListTaxRateInt;
export type ListTaxRatesApiArg = {
  nodeId: number;
};
export type CreateTaxRateApiResponse = /** status 200 Successful Response */ TaxRate;
export type CreateTaxRateApiArg = {
  nodeId: number;
  newTaxRate: NewTaxRate;
};
export type GetTaxRateApiResponse = /** status 200 Successful Response */ TaxRate;
export type GetTaxRateApiArg = {
  taxRateId: number;
  nodeId: number;
};
export type UpdateTaxRateApiResponse = /** status 200 Successful Response */ TaxRate;
export type UpdateTaxRateApiArg = {
  taxRateId: number;
  nodeId: number;
  newTaxRate: NewTaxRate;
};
export type DeleteTaxRateApiResponse = /** status 200 Successful Response */ any;
export type DeleteTaxRateApiArg = {
  taxRateId: number;
  nodeId: number;
};
export type LoginApiResponse = /** status 200 Successful Response */ UserLoginResult;
export type LoginApiArg = {
  loginPayload: LoginPayload;
};
export type ChangePasswordApiResponse = /** status 200 Successful Response */ any;
export type ChangePasswordApiArg = {
  changePasswordPayload: ChangePasswordPayload;
};
export type LogoutApiResponse = unknown;
export type LogoutApiArg = void;
export type ListTillsApiResponse = /** status 200 Successful Response */ NormalizedListTillInt;
export type ListTillsApiArg = {
  nodeId: number;
};
export type CreateTillApiResponse = /** status 200 Successful Response */ Till;
export type CreateTillApiArg = {
  nodeId: number;
  newTill: NewTill;
};
export type GetTillApiResponse = /** status 200 Successful Response */ Till;
export type GetTillApiArg = {
  tillId: number;
  nodeId: number;
};
export type UpdateTillApiResponse = /** status 200 Successful Response */ Till;
export type UpdateTillApiArg = {
  tillId: number;
  nodeId: number;
  newTill: NewTill;
};
export type DeleteTillApiResponse = /** status 200 Successful Response */ any;
export type DeleteTillApiArg = {
  tillId: number;
  nodeId: number;
};
export type ForceLogoutUserApiResponse = /** status 200 Successful Response */ any;
export type ForceLogoutUserApiArg = {
  tillId: number;
  nodeId: number;
};
export type RemoveFromTerminalApiResponse = /** status 200 Successful Response */ any;
export type RemoveFromTerminalApiArg = {
  tillId: number;
  nodeId: number;
};
export type SwitchTerminalApiResponse = /** status 200 Successful Response */ any;
export type SwitchTerminalApiArg = {
  tillId: number;
  nodeId: number;
  switchTerminalPayload: SwitchTerminalPayload;
};
export type ListTillLayoutsApiResponse = /** status 200 Successful Response */ NormalizedListTillLayoutInt;
export type ListTillLayoutsApiArg = {
  nodeId: number;
};
export type CreateTillLayoutApiResponse = /** status 200 Successful Response */ NewTillLayout;
export type CreateTillLayoutApiArg = {
  nodeId: number;
  newTillLayout: NewTillLayout;
};
export type GetTillLayoutApiResponse = /** status 200 Successful Response */ TillLayout;
export type GetTillLayoutApiArg = {
  layoutId: number;
  nodeId: number;
};
export type UpdateTillLayoutApiResponse = /** status 200 Successful Response */ TillLayout;
export type UpdateTillLayoutApiArg = {
  layoutId: number;
  nodeId: number;
  newTillLayout: NewTillLayout;
};
export type DeleteTillLayoutApiResponse = /** status 200 Successful Response */ any;
export type DeleteTillLayoutApiArg = {
  layoutId: number;
  nodeId: number;
};
export type ListTillProfilesApiResponse = /** status 200 Successful Response */ NormalizedListTillProfileInt;
export type ListTillProfilesApiArg = {
  nodeId: number;
};
export type CreateTillProfileApiResponse = /** status 200 Successful Response */ NewTillProfile;
export type CreateTillProfileApiArg = {
  nodeId: number;
  newTillProfile: NewTillProfile;
};
export type GetTillProfileApiResponse = /** status 200 Successful Response */ TillProfile;
export type GetTillProfileApiArg = {
  profileId: number;
  nodeId: number;
};
export type UpdateTillProfileApiResponse = /** status 200 Successful Response */ TillProfile;
export type UpdateTillProfileApiArg = {
  profileId: number;
  nodeId: number;
  newTillProfile: NewTillProfile;
};
export type DeleteTillProfileApiResponse = /** status 200 Successful Response */ any;
export type DeleteTillProfileApiArg = {
  profileId: number;
  nodeId: number;
};
export type ListTillButtonsApiResponse = /** status 200 Successful Response */ NormalizedListTillButtonInt;
export type ListTillButtonsApiArg = {
  nodeId: number;
};
export type CreateTillButtonApiResponse = /** status 200 Successful Response */ NewTillButton;
export type CreateTillButtonApiArg = {
  nodeId: number;
  newTillButton: NewTillButton;
};
export type GetTillButtonApiResponse = /** status 200 Successful Response */ TillButton;
export type GetTillButtonApiArg = {
  buttonId: number;
  nodeId: number;
};
export type UpdateTillButtonApiResponse = /** status 200 Successful Response */ TillButton;
export type UpdateTillButtonApiArg = {
  buttonId: number;
  nodeId: number;
  newTillButton: NewTillButton;
};
export type DeleteTillButtonApiResponse = /** status 200 Successful Response */ any;
export type DeleteTillButtonApiArg = {
  buttonId: number;
  nodeId: number;
};
export type ListRegisterStockingsApiResponse =
  /** status 200 Successful Response */ NormalizedListCashRegisterStockingInt;
export type ListRegisterStockingsApiArg = {
  nodeId: number;
};
export type CreateRegisterStockingApiResponse = /** status 200 Successful Response */ CashRegisterStocking;
export type CreateRegisterStockingApiArg = {
  nodeId: number;
  newCashRegisterStocking: NewCashRegisterStocking;
};
export type UpdateRegisterStockingApiResponse = /** status 200 Successful Response */ CashRegisterStocking;
export type UpdateRegisterStockingApiArg = {
  stockingId: number;
  nodeId: number;
  newCashRegisterStocking: NewCashRegisterStocking;
};
export type DeleteRegisterStockingApiResponse = /** status 200 Successful Response */ any;
export type DeleteRegisterStockingApiArg = {
  stockingId: number;
  nodeId: number;
};
export type ListCashRegistersAdminApiResponse = /** status 200 Successful Response */ NormalizedListCashRegisterInt;
export type ListCashRegistersAdminApiArg = {
  nodeId: number;
};
export type CreateRegisterApiResponse = /** status 200 Successful Response */ CashRegister;
export type CreateRegisterApiArg = {
  nodeId: number;
  newCashRegister: NewCashRegister;
};
export type TransferRegisterApiResponse = /** status 200 Successful Response */ any;
export type TransferRegisterApiArg = {
  nodeId: number;
  transferRegisterPayload: TransferRegisterPayload;
};
export type UpdateRegisterApiResponse = /** status 200 Successful Response */ any;
export type UpdateRegisterApiArg = {
  registerId: number;
  nodeId: number;
  newCashRegister: NewCashRegister;
};
export type DeleteRegisterApiResponse = /** status 200 Successful Response */ any;
export type DeleteRegisterApiArg = {
  registerId: number;
  nodeId: number;
};
export type GetPublicConfigApiResponse = /** status 200 Successful Response */ Config;
export type GetPublicConfigApiArg = void;
export type ListConfigEntriesApiResponse = /** status 200 Successful Response */ NormalizedListConfigEntryStr;
export type ListConfigEntriesApiArg = void;
export type SetConfigEntryApiResponse = /** status 200 Successful Response */ ConfigEntry;
export type SetConfigEntryApiArg = {
  configEntry: ConfigEntry;
};
export type ListSystemAccountsApiResponse = /** status 200 Successful Response */ NormalizedListAccountInt;
export type ListSystemAccountsApiArg = {
  nodeId: number;
};
export type FindAccountsApiResponse = /** status 200 Successful Response */ NormalizedListAccountInt;
export type FindAccountsApiArg = {
  nodeId: number;
  findAccountPayload: FindAccountPayload;
};
export type GetAccountApiResponse = /** status 200 Successful Response */ AccountRead;
export type GetAccountApiArg = {
  accountId: number;
  nodeId: number;
};
export type DisableAccountApiResponse = /** status 200 Successful Response */ any;
export type DisableAccountApiArg = {
  accountId: number;
  nodeId: number;
};
export type UpdateBalanceApiResponse = /** status 200 Successful Response */ any;
export type UpdateBalanceApiArg = {
  accountId: number;
  nodeId: number;
  updateBalancePayload: UpdateBalancePayload;
};
export type UpdateVoucherAmountApiResponse = /** status 200 Successful Response */ any;
export type UpdateVoucherAmountApiArg = {
  accountId: number;
  nodeId: number;
  updateVoucherAmountPayload: UpdateVoucherAmountPayload;
};
export type UpdateAccountCommentApiResponse = /** status 200 Successful Response */ AccountRead;
export type UpdateAccountCommentApiArg = {
  accountId: number;
  nodeId: number;
  updateAccountCommentPayload: UpdateAccountCommentPayload;
};
export type ListOrdersByTillApiResponse = /** status 200 Successful Response */ NormalizedListOrderInt;
export type ListOrdersByTillApiArg = {
  tillId: number;
  nodeId: number;
};
export type ListOrdersApiResponse = /** status 200 Successful Response */ NormalizedListOrderInt;
export type ListOrdersApiArg = {
  nodeId: number;
  customerAccountId?: number | null;
};
export type GetOrderApiResponse = /** status 200 Successful Response */ OrderRead;
export type GetOrderApiArg = {
  orderId: number;
  nodeId: number;
};
export type CancelOrderApiResponse = /** status 200 Successful Response */ any;
export type CancelOrderApiArg = {
  orderId: number;
  nodeId: number;
};
export type EditOrderApiResponse = /** status 200 Successful Response */ CompletedSaleProductsRead;
export type EditOrderApiArg = {
  orderId: number;
  nodeId: number;
  editSaleProducts: EditSaleProducts;
};
export type ListCashiersApiResponse = /** status 200 Successful Response */ NormalizedListCashierInt;
export type ListCashiersApiArg = {
  nodeId: number;
};
export type GetCashierApiResponse = /** status 200 Successful Response */ CashierRead;
export type GetCashierApiArg = {
  cashierId: number;
  nodeId: number;
};
export type GetCashierShiftsApiResponse = /** status 200 Successful Response */ NormalizedListCashierShiftInt;
export type GetCashierShiftsApiArg = {
  cashierId: number;
  nodeId: number;
};
export type GetCashierShiftStatsApiResponse = /** status 200 Successful Response */ CashierShiftStatsRead;
export type GetCashierShiftStatsApiArg = {
  cashierId: number;
  nodeId: number;
  shiftId?: number | null;
};
export type CloseOutCashierApiResponse = /** status 200 Successful Response */ CloseOutResult;
export type CloseOutCashierApiArg = {
  cashierId: number;
  nodeId: number;
  closeOut: CloseOut;
};
export type GetProductStatsApiResponse = /** status 200 Successful Response */ ProductStats;
export type GetProductStatsApiArg = {
  nodeId: number;
  toTimestamp?: string | null;
  fromTimestamp?: string | null;
};
export type GetVoucherStatsApiResponse = /** status 200 Successful Response */ VoucherStats;
export type GetVoucherStatsApiArg = {
  nodeId: number;
  toTimestamp?: string | null;
  fromTimestamp?: string | null;
};
export type GetEntryStatsApiResponse = /** status 200 Successful Response */ TimeseriesStats;
export type GetEntryStatsApiArg = {
  nodeId: number;
  toTimestamp?: string | null;
  fromTimestamp?: string | null;
};
export type GetTopUpStatsApiResponse = /** status 200 Successful Response */ TimeseriesStats;
export type GetTopUpStatsApiArg = {
  nodeId: number;
  toTimestamp?: string | null;
  fromTimestamp?: string | null;
};
export type GetPayOutStatsApiResponse = /** status 200 Successful Response */ TimeseriesStats;
export type GetPayOutStatsApiArg = {
  nodeId: number;
  toTimestamp?: string | null;
  fromTimestamp?: string | null;
};
export type ListTicketsApiResponse = /** status 200 Successful Response */ NormalizedListTicketInt;
export type ListTicketsApiArg = {
  nodeId: number;
};
export type CreateTicketApiResponse = /** status 200 Successful Response */ Ticket;
export type CreateTicketApiArg = {
  nodeId: number;
  newTicket: NewTicket;
};
export type GetTicketApiResponse = /** status 200 Successful Response */ Ticket;
export type GetTicketApiArg = {
  ticketId: number;
  nodeId: number;
};
export type UpdateTicketApiResponse = /** status 200 Successful Response */ Ticket;
export type UpdateTicketApiArg = {
  ticketId: number;
  nodeId: number;
  newTicket: NewTicket;
};
export type DeleteTicketApiResponse = /** status 200 Successful Response */ any;
export type DeleteTicketApiArg = {
  ticketId: number;
  nodeId: number;
};
export type CreateUserTagSecretApiResponse = /** status 200 Successful Response */ UserTagSecret;
export type CreateUserTagSecretApiArg = {
  nodeId: number;
  newUserTagSecret: NewUserTagSecret;
};
export type ListUserTagSecretsApiResponse = /** status 200 Successful Response */ UserTagSecret[];
export type ListUserTagSecretsApiArg = {
  nodeId: number;
};
export type CreateUserTagsApiResponse = /** status 200 Successful Response */ any;
export type CreateUserTagsApiArg = {
  nodeId: number;
  newUserTags: NewUserTag[];
};
export type FindUserTagsApiResponse = /** status 200 Successful Response */ NormalizedListUserTagDetailInt;
export type FindUserTagsApiArg = {
  nodeId: number;
  findUserTagPayload: FindUserTagPayload;
};
export type GetUserTagDetailApiResponse = /** status 200 Successful Response */ UserTagDetailRead;
export type GetUserTagDetailApiArg = {
  userTagId: number;
  nodeId: number;
};
export type UpdateUserTagCommentApiResponse = /** status 200 Successful Response */ UserTagDetailRead;
export type UpdateUserTagCommentApiArg = {
  userTagId: number;
  nodeId: number;
  updateCommentPayload: UpdateCommentPayload;
};
export type ListTsesApiResponse = /** status 200 Successful Response */ NormalizedListTseInt;
export type ListTsesApiArg = {
  nodeId: number;
};
export type CreateTseApiResponse = /** status 200 Successful Response */ Tse;
export type CreateTseApiArg = {
  nodeId: number;
  newTse: NewTse;
};
export type UpdateTseApiResponse = /** status 200 Successful Response */ Tse;
export type UpdateTseApiArg = {
  tseId: number;
  nodeId: number;
  updateTse: UpdateTse;
};
export type ListPayoutRunsApiResponse = /** status 200 Successful Response */ NormalizedListPayoutRunWithStatsInt;
export type ListPayoutRunsApiArg = {
  nodeId: number;
};
export type CreatePayoutRunApiResponse = /** status 200 Successful Response */ PayoutRunWithStats;
export type CreatePayoutRunApiArg = {
  nodeId: number;
  newPayoutRun: NewPayoutRun;
};
export type PendingPayoutDetailApiResponse = /** status 200 Successful Response */ PendingPayoutDetail;
export type PendingPayoutDetailApiArg = {
  nodeId: number;
};
export type PayoutRunPayoutsApiResponse = /** status 200 Successful Response */ PayoutRead[];
export type PayoutRunPayoutsApiArg = {
  payoutRunId: number;
  nodeId: number;
};
export type PayoutRunCsvExportApiResponse = /** status 200 Successful Response */ string;
export type PayoutRunCsvExportApiArg = {
  payoutRunId: number;
  nodeId: number;
};
export type PayoutRunSepaXmlApiResponse = /** status 200 Successful Response */ string;
export type PayoutRunSepaXmlApiArg = {
  payoutRunId: number;
  nodeId: number;
  createSepaXmlPayload: CreateSepaXmlPayload;
};
export type PreviousPayoutRunSepaXmlApiResponse = /** status 200 Successful Response */ string;
export type PreviousPayoutRunSepaXmlApiArg = {
  payoutRunId: number;
  nodeId: number;
};
export type SetPayoutRunAsDoneApiResponse = /** status 200 Successful Response */ any;
export type SetPayoutRunAsDoneApiArg = {
  payoutRunId: number;
  nodeId: number;
};
export type RevokePayoutRunApiResponse = /** status 200 Successful Response */ any;
export type RevokePayoutRunApiArg = {
  payoutRunId: number;
  nodeId: number;
};
export type GetTreeForCurrentUserApiResponse = /** status 200 Successful Response */ NodeSeenByUser;
export type GetTreeForCurrentUserApiArg = void;
export type CreateNodeApiResponse = /** status 200 Successful Response */ Node;
export type CreateNodeApiArg = {
  nodeId: number;
  newNode: NewNode;
};
export type UpdateNodeApiResponse = /** status 200 Successful Response */ Node;
export type UpdateNodeApiArg = {
  nodeId: number;
  newNode: NewNode;
};
export type ArchiveNodeApiResponse = /** status 200 Successful Response */ any;
export type ArchiveNodeApiArg = {
  nodeId: number;
};
export type CreateEventApiResponse = /** status 200 Successful Response */ Node;
export type CreateEventApiArg = {
  nodeId: number;
  newEvent: NewEvent;
};
export type UpdateEventApiResponse = /** status 200 Successful Response */ Node;
export type UpdateEventApiArg = {
  nodeId: number;
  updateEvent: UpdateEvent;
};
export type GetRestrictedEventSettingsApiResponse = /** status 200 Successful Response */ RestrictedEventSettings;
export type GetRestrictedEventSettingsApiArg = {
  nodeId: number;
};
export type DeleteNodeApiResponse = /** status 200 Successful Response */ any;
export type DeleteNodeApiArg = {
  nodeId: number;
};
export type GenerateTestBonApiResponse = /** status 200 Successful Response */ any;
export type GenerateTestBonApiArg = {
  nodeId: number;
};
export type GenerateTestReportApiResponse = /** status 200 Successful Response */ any;
export type GenerateTestReportApiArg = {
  nodeId: number;
};
export type GenerateRevenueReportApiResponse = /** status 200 Successful Response */ any;
export type GenerateRevenueReportApiArg = {
  nodeId: number;
};
export type ConfigureSumupTokenApiResponse = /** status 200 Successful Response */ any;
export type ConfigureSumupTokenApiArg = {
  nodeId: number;
  sumUpTokenPayload: SumUpTokenPayload;
};
export type ListSumupCheckoutsApiResponse = /** status 200 Successful Response */ SumUpCheckout[];
export type ListSumupCheckoutsApiArg = {
  nodeId: number;
};
export type ListSumupTransactionsApiResponse = /** status 200 Successful Response */ SumUpTransaction[];
export type ListSumupTransactionsApiArg = {
  nodeId: number;
};
export type GetSumupCheckoutApiResponse = /** status 200 Successful Response */ SumUpCheckout;
export type GetSumupCheckoutApiArg = {
  checkoutId: string;
  nodeId: number;
};
export type FindCustomersApiResponse = /** status 200 Successful Response */ CustomerRead[];
export type FindCustomersApiArg = {
  nodeId: number;
  findCustomerPayload: FindCustomerPayload;
};
export type GetCustomerApiResponse = /** status 200 Successful Response */ CustomerRead;
export type GetCustomerApiArg = {
  customerId: number;
  nodeId: number;
};
export type PreventCustomerPayoutApiResponse = /** status 200 Successful Response */ any;
export type PreventCustomerPayoutApiArg = {
  customerId: number;
  nodeId: number;
};
export type AllowCustomerPayoutApiResponse = /** status 200 Successful Response */ any;
export type AllowCustomerPayoutApiArg = {
  customerId: number;
  nodeId: number;
};
export type ListTerminalsApiResponse = /** status 200 Successful Response */ NormalizedListTerminalInt;
export type ListTerminalsApiArg = {
  nodeId: number;
};
export type CreateTerminalApiResponse = /** status 200 Successful Response */ Terminal;
export type CreateTerminalApiArg = {
  nodeId: number;
  newTerminal: NewTerminal;
};
export type GetTerminalApiResponse = /** status 200 Successful Response */ Terminal;
export type GetTerminalApiArg = {
  terminalId: number;
  nodeId: number;
};
export type UpdateTerminalApiResponse = /** status 200 Successful Response */ Terminal;
export type UpdateTerminalApiArg = {
  terminalId: number;
  nodeId: number;
  newTerminal: NewTerminal;
};
export type DeleteTerminalApiResponse = /** status 200 Successful Response */ any;
export type DeleteTerminalApiArg = {
  terminalId: number;
  nodeId: number;
};
export type LogoutTerminalApiResponse = /** status 200 Successful Response */ any;
export type LogoutTerminalApiArg = {
  terminalId: number;
  nodeId: number;
};
export type SwitchTillApiResponse = /** status 200 Successful Response */ any;
export type SwitchTillApiArg = {
  terminalId: number;
  nodeId: number;
  switchTillPayload: SwitchTillPayload;
};
export type ProductRestriction = "under_16" | "under_18";
export type ProductType = "discount" | "topup" | "payout" | "money_transfer" | "imbalance" | "user_defined" | "ticket";
export type Product = {
  name: string;
  price: number | null;
  fixed_price: boolean;
  price_in_vouchers?: number | null;
  tax_rate_id: number;
  restrictions: ProductRestriction[];
  is_locked: boolean;
  is_returnable: boolean;
  target_account_id?: number | null;
  node_id: number;
  id: number;
  tax_name: string;
  tax_rate: number;
  type: ProductType;
  price_per_voucher?: number | null;
};
export type NormalizedListProductInt = {
  ids: number[];
  entities: {
    [key: string]: Product;
  };
};
export type ValidationError = {
  loc: (string | number)[];
  msg: string;
  type: string;
};
export type HttpValidationError = {
  detail?: ValidationError[];
};
export type NewProduct = {
  name: string;
  price: number | null;
  fixed_price?: boolean;
  price_in_vouchers?: number | null;
  tax_rate_id: number;
  restrictions?: ProductRestriction[];
  is_locked?: boolean;
  is_returnable?: boolean;
  target_account_id?: number | null;
};
export type User = {
  login: string;
  display_name: string;
  user_tag_pin?: string | null;
  user_tag_uid?: number | null;
  description?: string | null;
  node_id: number;
  user_tag_id?: number | null;
  transport_account_id?: number | null;
  cashier_account_id?: number | null;
  id: number;
};
export type UserRead = {
  login: string;
  display_name: string;
  user_tag_pin?: string | null;
  user_tag_uid?: number | null;
  description?: string | null;
  node_id: number;
  user_tag_id?: number | null;
  transport_account_id?: number | null;
  cashier_account_id?: number | null;
  id: number;
  user_tag_uid_hex: string | null;
};
export type NormalizedListUserInt = {
  ids: number[];
  entities: {
    [key: string]: User;
  };
};
export type Privilege =
  | "node_administration"
  | "customer_management"
  | "payout_management"
  | "create_user"
  | "allow_privileged_role_assignment"
  | "user_management"
  | "view_node_stats"
  | "cash_transport"
  | "terminal_login"
  | "supervised_terminal_login"
  | "can_book_orders"
  | "grant_free_tickets"
  | "grant_vouchers";
export type CreateUserPayload = {
  login: string;
  display_name: string;
  description?: string | null;
  user_tag_pin?: string | null;
  user_tag_uid_hex?: string | null;
  password?: string | null;
};
export type UpdateUserPayload = {
  login: string;
  display_name: string;
  description?: string | null;
  user_tag_pin?: string | null;
  user_tag_uid_hex?: string | null;
};
export type ChangeUserPasswordPayload = {
  new_password: string;
};
export type UserRole = {
  name: string;
  is_privileged?: boolean;
  privileges: Privilege[];
  id: number;
  node_id: number;
};
export type NormalizedListUserRoleInt = {
  ids: number[];
  entities: {
    [key: string]: UserRole;
  };
};
export type NewUserRole = {
  name: string;
  is_privileged?: boolean;
  privileges: Privilege[];
};
export type UpdateUserRolePrivilegesPayload = {
  is_privileged: boolean;
  privileges: Privilege[];
};
export type UserToRoles = {
  user_id: number;
  role_ids: number[];
  node_id: number;
};
export type NewUserToRoles = {
  user_id: number;
  role_ids: number[];
};
export type TaxRate = {
  name: string;
  rate: number;
  description: string;
  id: number;
  node_id: number;
};
export type NormalizedListTaxRateInt = {
  ids: number[];
  entities: {
    [key: string]: TaxRate;
  };
};
export type NewTaxRate = {
  name: string;
  rate: number;
  description: string;
};
export type CurrentUser = {
  node_id: number;
  id: number;
  login: string;
  display_name: string;
  active_role_id?: number | null;
  active_role_name?: string | null;
  privileges: Privilege[];
  description?: string | null;
  user_tag_id?: number | null;
  user_tag_uid?: number | null;
  transport_account_id?: number | null;
  cashier_account_id?: number | null;
  cash_register_id?: number | null;
};
export type UserLoginSuccess = {
  user: CurrentUser;
  token: string;
};
export type NodeChoice = {
  node_id: number;
  name: string;
  description: string;
};
export type UserLoginResult = {
  success: UserLoginSuccess | null;
  available_nodes: NodeChoice[] | null;
};
export type LoginPayload = {
  username: string;
  password: string;
  node_id?: number | null;
};
export type ChangePasswordPayload = {
  old_password: string;
  new_password: string;
};
export type Till = {
  name: string;
  description?: string | null;
  active_shift?: string | null;
  active_profile_id: number;
  terminal_id?: number | null;
  node_id: number;
  id: number;
  z_nr: number;
  active_user_id?: number | null;
  active_user_role_id?: number | null;
  current_cash_register_name?: string | null;
  current_cash_register_balance?: number | null;
  tse_id?: number | null;
  tse_serial?: string | null;
};
export type NormalizedListTillInt = {
  ids: number[];
  entities: {
    [key: string]: Till;
  };
};
export type NewTill = {
  name: string;
  description?: string | null;
  active_shift?: string | null;
  active_profile_id: number;
  terminal_id?: number | null;
};
export type SwitchTerminalPayload = {
  new_terminal_id: number;
};
export type TillLayout = {
  name: string;
  description: string;
  button_ids?: number[] | null;
  ticket_ids?: number[] | null;
  node_id: number;
  id: number;
};
export type NormalizedListTillLayoutInt = {
  ids: number[];
  entities: {
    [key: string]: TillLayout;
  };
};
export type NewTillLayout = {
  name: string;
  description: string;
  button_ids?: number[] | null;
  ticket_ids?: number[] | null;
};
export type TillProfile = {
  name: string;
  description?: string | null;
  layout_id: number;
  allow_top_up: boolean;
  allow_cash_out: boolean;
  allow_ticket_sale: boolean;
  node_id: number;
  id: number;
};
export type NormalizedListTillProfileInt = {
  ids: number[];
  entities: {
    [key: string]: TillProfile;
  };
};
export type NewTillProfile = {
  name: string;
  description?: string | null;
  layout_id: number;
  allow_top_up: boolean;
  allow_cash_out: boolean;
  allow_ticket_sale: boolean;
};
export type TillButton = {
  name: string;
  product_ids: number[];
  node_id: number;
  id: number;
  price: number;
};
export type NormalizedListTillButtonInt = {
  ids: number[];
  entities: {
    [key: string]: TillButton;
  };
};
export type NewTillButton = {
  name: string;
  product_ids: number[];
};
export type CashRegisterStocking = {
  name: string;
  euro200?: number;
  euro100?: number;
  euro50?: number;
  euro20?: number;
  euro10?: number;
  euro5?: number;
  euro2?: number;
  euro1?: number;
  cent50?: number;
  cent20?: number;
  cent10?: number;
  cent5?: number;
  cent2?: number;
  cent1?: number;
  variable_in_euro?: number;
  node_id: number;
  id: number;
  total: number;
};
export type NormalizedListCashRegisterStockingInt = {
  ids: number[];
  entities: {
    [key: string]: CashRegisterStocking;
  };
};
export type NewCashRegisterStocking = {
  name: string;
  euro200?: number;
  euro100?: number;
  euro50?: number;
  euro20?: number;
  euro10?: number;
  euro5?: number;
  euro2?: number;
  euro1?: number;
  cent50?: number;
  cent20?: number;
  cent10?: number;
  cent5?: number;
  cent2?: number;
  cent1?: number;
  variable_in_euro?: number;
};
export type CashRegister = {
  name: string;
  node_id: number;
  id: number;
  current_cashier_id: number | null;
  current_till_id: number | null;
  current_balance: number;
};
export type NormalizedListCashRegisterInt = {
  ids: number[];
  entities: {
    [key: string]: CashRegister;
  };
};
export type NewCashRegister = {
  name: string;
};
export type TransferRegisterPayload = {
  source_cashier_id: number;
  target_cashier_id: number;
};
export type Config = {
  test_mode: boolean;
  test_mode_message: string;
  sumup_topup_enabled_globally: boolean;
  terminal_api_endpoint: string;
};
export type ConfigEntry = {
  key: string;
  value: string | null;
};
export type NormalizedListConfigEntryStr = {
  ids: string[];
  entities: {
    [key: string]: ConfigEntry;
  };
};
export type AccountType =
  | "private"
  | "sale_exit"
  | "cash_entry"
  | "cash_exit"
  | "cash_topup_source"
  | "cash_imbalance"
  | "cash_vault"
  | "sumup_entry"
  | "sumup_online_entry"
  | "transport"
  | "cashier"
  | "voucher_create"
  | "donation_exit";
export type UserTagHistoryEntry = {
  user_tag_id: number;
  user_tag_pin: string;
  user_tag_uid: number | null;
  account_id: number;
  comment?: string | null;
  mapping_was_valid_until: string;
};
export type UserTagHistoryEntryRead = {
  user_tag_id: number;
  user_tag_pin: string;
  user_tag_uid: number | null;
  account_id: number;
  comment?: string | null;
  mapping_was_valid_until: string;
  user_tag_uid_hex: string | null;
};
export type Account = {
  node_id: number;
  id: number;
  type: AccountType;
  name: string | null;
  comment: string | null;
  balance: number;
  vouchers: number;
  user_tag_id: number | null;
  user_tag_uid: number | null;
  user_tag_comment?: string | null;
  restriction: ProductRestriction | null;
  tag_history: UserTagHistoryEntry[];
};
export type AccountRead = {
  node_id: number;
  id: number;
  type: AccountType;
  name: string | null;
  comment: string | null;
  balance: number;
  vouchers: number;
  user_tag_id: number | null;
  user_tag_uid: number | null;
  user_tag_comment?: string | null;
  restriction: ProductRestriction | null;
  tag_history: UserTagHistoryEntryRead[];
  user_tag_uid_hex: string | null;
};
export type NormalizedListAccountInt = {
  ids: number[];
  entities: {
    [key: string]: AccountRead;
  };
};
export type FindAccountPayload = {
  search_term: string;
};
export type UpdateBalancePayload = {
  new_balance: number;
};
export type UpdateVoucherAmountPayload = {
  new_voucher_amount: number;
};
export type UpdateAccountCommentPayload = {
  comment: string;
};
export type PaymentMethod = "cash" | "sumup" | "tag" | "sumup_online";
export type OrderType =
  | "sale"
  | "cancel_sale"
  | "top_up"
  | "pay_out"
  | "ticket"
  | "money_transfer"
  | "money_transfer_imbalance";
export type LineItem = {
  quantity: number;
  product: Product;
  product_price: number;
  tax_rate_id: number;
  tax_name: string;
  tax_rate: number;
  item_id: number;
  total_tax: number;
};
export type LineItemRead = {
  quantity: number;
  product: Product;
  product_price: number;
  tax_rate_id: number;
  tax_name: string;
  tax_rate: number;
  item_id: number;
  total_tax: number;
  total_price: number;
};
export type Order = {
  id: number;
  uuid: string;
  total_price: number;
  total_tax: number;
  total_no_tax: number;
  cancels_order: number | null;
  booked_at: string;
  payment_method: PaymentMethod;
  order_type: OrderType;
  cashier_id: number | null;
  till_id: number | null;
  customer_account_id: number | null;
  customer_tag_uid: number | null;
  customer_tag_id: number | null;
  line_items: LineItem[];
};
export type OrderRead = {
  id: number;
  uuid: string;
  total_price: number;
  total_tax: number;
  total_no_tax: number;
  cancels_order: number | null;
  booked_at: string;
  payment_method: PaymentMethod;
  order_type: OrderType;
  cashier_id: number | null;
  till_id: number | null;
  customer_account_id: number | null;
  customer_tag_uid: number | null;
  customer_tag_id: number | null;
  line_items: LineItemRead[];
  customer_tag_uid_hex: string | null;
};
export type NormalizedListOrderInt = {
  ids: number[];
  entities: {
    [key: string]: Order;
  };
};
export type PendingLineItem = {
  quantity: number;
  product: Product;
  product_price: number;
  tax_rate_id: number;
  tax_name: string;
  tax_rate: number;
};
export type PendingLineItemRead = {
  quantity: number;
  product: Product;
  product_price: number;
  tax_rate_id: number;
  tax_name: string;
  tax_rate: number;
  total_price: number;
};
export type BookedProduct = {
  product_id: number;
  quantity?: number | null;
  price?: number | null;
};
export type CompletedSaleProducts = {
  uuid: string;
  old_balance: number;
  new_balance: number;
  old_voucher_balance: number;
  new_voucher_balance: number;
  customer_account_id: number;
  line_items: PendingLineItem[];
  products: BookedProduct[];
  id: number;
  booked_at: string;
  cashier_id: number;
  till_id: number;
};
export type CompletedSaleProductsRead = {
  uuid: string;
  old_balance: number;
  new_balance: number;
  old_voucher_balance: number;
  new_voucher_balance: number;
  customer_account_id: number;
  line_items: PendingLineItemRead[];
  products: BookedProduct[];
  id: number;
  booked_at: string;
  cashier_id: number;
  till_id: number;
  used_vouchers: number;
  item_count: number;
  total_price: number;
};
export type EditSaleProducts = {
  uuid: string;
  used_vouchers?: number | null;
  products: BookedProduct[];
};
export type Cashier = {
  node_id: number;
  id: number;
  login: string;
  display_name: string;
  description?: string | null;
  user_tag_id?: number | null;
  user_tag_uid?: number | null;
  transport_account_id?: number | null;
  cashier_account_id: number;
  cash_register_id?: number | null;
  cash_drawer_balance: number;
  till_ids: number[];
};
export type CashierRead = {
  node_id: number;
  id: number;
  login: string;
  display_name: string;
  description?: string | null;
  user_tag_id?: number | null;
  user_tag_uid?: number | null;
  transport_account_id?: number | null;
  cashier_account_id: number;
  cash_register_id?: number | null;
  cash_drawer_balance: number;
  till_ids: number[];
  user_tag_uid_hex: string | null;
};
export type NormalizedListCashierInt = {
  ids: number[];
  entities: {
    [key: string]: CashierRead;
  };
};
export type CashierShift = {
  id: number;
  comment: string;
  closing_out_user_id: number;
  actual_cash_drawer_balance: number;
  expected_cash_drawer_balance: number;
  cash_drawer_imbalance: number;
  started_at: string;
  ended_at: string;
};
export type NormalizedListCashierShiftInt = {
  ids: number[];
  entities: {
    [key: string]: CashierShift;
  };
};
export type CashierProductStats = {
  product: Product;
  quantity: number;
};
export type CashierShiftStats = {
  booked_products: CashierProductStats[];
  orders: Order[];
};
export type CashierShiftStatsRead = {
  booked_products: CashierProductStats[];
  orders: OrderRead[];
};
export type CloseOutResult = {
  cashier_id: number;
  imbalance: number;
};
export type CloseOut = {
  comment: string;
  actual_cash_drawer_balance: number;
  closing_out_user_id: number;
};
export type StatInterval = {
  from_time: string;
  to_time: string;
  count: number;
  revenue: number;
};
export type ProductTimeseries = {
  product_id: number;
  intervals: StatInterval[];
};
export type ProductOverallStats = {
  product_id: number;
  count: number;
  revenue: number;
};
export type ProductStats = {
  from_time: string;
  to_time: string;
  daily_intervals: StatInterval[];
  hourly_intervals: StatInterval[];
  product_hourly_intervals: ProductTimeseries[];
  product_overall_stats: ProductOverallStats[];
  deposit_hourly_intervals: ProductTimeseries[];
  deposit_overall_stats: ProductOverallStats[];
};
export type VoucherStats = {
  vouchers_issued: number;
  vouchers_spent: number;
};
export type TimeseriesStats = {
  from_time: string;
  to_time: string;
  daily_intervals: StatInterval[];
  hourly_intervals: StatInterval[];
};
export type Ticket = {
  name: string;
  price: number;
  tax_rate_id: number;
  restrictions: ProductRestriction[];
  is_locked: boolean;
  initial_top_up_amount: number;
  node_id: number;
  id: number;
  tax_name: string;
  tax_rate: number;
  total_price: number;
};
export type NormalizedListTicketInt = {
  ids: number[];
  entities: {
    [key: string]: Ticket;
  };
};
export type NewTicket = {
  name: string;
  price: number;
  tax_rate_id: number;
  restrictions: ProductRestriction[];
  is_locked: boolean;
  initial_top_up_amount: number;
};
export type UserTagSecret = {
  key0: string;
  key1: string;
  description: string;
  id: number;
  node_id: number;
};
export type NewUserTagSecret = {
  key0: string;
  key1: string;
  description: string;
};
export type NewUserTag = {
  pin: string;
  restriction?: ProductRestriction | null;
  secret_id: number;
};
export type UserTagAccountAssociation = {
  account_id: number;
  mapping_was_valid_until: string;
};
export type UserTagDetail = {
  id: number;
  pin: string;
  uid: number | null;
  node_id: number;
  comment?: string | null;
  account_id?: number | null;
  user_id?: number | null;
  account_history: UserTagAccountAssociation[];
};
export type UserTagDetailRead = {
  id: number;
  pin: string;
  uid: number | null;
  node_id: number;
  comment?: string | null;
  account_id?: number | null;
  user_id?: number | null;
  account_history: UserTagAccountAssociation[];
  uid_hex: string | null;
};
export type NormalizedListUserTagDetailInt = {
  ids: number[];
  entities: {
    [key: string]: UserTagDetailRead;
  };
};
export type FindUserTagPayload = {
  search_term: string;
};
export type UpdateCommentPayload = {
  comment: string;
};
export type TseType = "diebold_nixdorf";
export type TseStatus = "new" | "active" | "disabled" | "failed";
export type Tse = {
  name: string;
  ws_url: string;
  ws_timeout: number;
  password: string;
  type: TseType;
  serial: string | null;
  node_id: number;
  id: number;
  status: TseStatus;
  hashalgo: string | null;
  time_format: string | null;
  public_key: string | null;
  certificate: string | null;
  process_data_encoding: string | null;
};
export type NormalizedListTseInt = {
  ids: number[];
  entities: {
    [key: string]: Tse;
  };
};
export type NewTse = {
  name: string;
  ws_url: string;
  ws_timeout: number;
  password: string;
  type: TseType;
  serial: string | null;
};
export type UpdateTse = {
  name: string;
  ws_url: string;
  ws_timeout: number;
  password: string;
};
export type PayoutRunWithStats = {
  id: number;
  node_id: number;
  created_by: number | null;
  created_at: string;
  set_done_by: number | null;
  set_done_at: string | null;
  done: boolean;
  revoked: boolean;
  sepa_was_generated: boolean;
  total_donation_amount: number;
  total_payout_amount: number;
  n_payouts: number;
};
export type NormalizedListPayoutRunWithStatsInt = {
  ids: number[];
  entities: {
    [key: string]: PayoutRunWithStats;
  };
};
export type NewPayoutRun = {
  max_payout_sum: number;
  max_num_payouts: number;
};
export type PendingPayoutDetail = {
  total_payout_amount: number;
  total_donation_amount: number;
  n_payouts: number;
};
export type Payout = {
  id: number;
  customer_account_id: number;
  iban: string | null;
  account_name: string | null;
  email: string | null;
  user_tag_id: number;
  user_tag_uid: number;
  amount: number;
  donation: number;
  payout_run_id: number;
};
export type PayoutRead = {
  id: number;
  customer_account_id: number;
  iban: string | null;
  account_name: string | null;
  email: string | null;
  user_tag_id: number;
  user_tag_uid: number;
  amount: number;
  donation: number;
  payout_run_id: number;
  user_tag_uid_hex: string | null;
};
export type CreateSepaXmlPayload = {
  execution_date: string;
};
export type Language = "en-US" | "de-DE";
export type PublicEventSettings = {
  currency_identifier: string;
  max_account_balance: number;
  start_date?: string | null;
  end_date?: string | null;
  daily_end_time?: string | null;
  sumup_topup_enabled: boolean;
  sumup_payment_enabled: boolean;
  customer_portal_url: string;
  customer_portal_about_page_url: string;
  customer_portal_data_privacy_url: string;
  customer_portal_contact_email: string;
  ust_id: string;
  bon_issuer: string;
  bon_address: string;
  bon_title: string;
  sepa_enabled: boolean;
  sepa_sender_name: string;
  sepa_sender_iban: string;
  sepa_description: string;
  sepa_max_num_payouts_in_run: number;
  sepa_allowed_country_codes: string[];
  email_enabled: boolean;
  email_default_sender?: string | null;
  email_smtp_host?: string | null;
  email_smtp_port?: number | null;
  email_smtp_username?: string | null;
  payout_done_subject: string;
  payout_done_message: string;
  payout_registered_subject: string;
  payout_registered_message: string;
  payout_sender?: string | null;
  translation_texts?: {
    [key: string]: {
      [key: string]: string;
    };
  };
  id: number;
  languages: Language[];
};
export type ObjectType =
  | "user"
  | "product"
  | "ticket"
  | "till"
  | "user_role"
  | "tax_rate"
  | "user_tag"
  | "tse"
  | "account"
  | "terminal";
export type NodeSeenByUser = {
  id: number;
  parent: number;
  name: string;
  description: string;
  read_only: boolean;
  event: PublicEventSettings | null;
  path: string;
  parent_ids: number[];
  event_node_id: number | null;
  parents_until_event_node: number[] | null;
  forbidden_objects_at_node: ObjectType[];
  computed_forbidden_objects_at_node: ObjectType[];
  forbidden_objects_in_subtree: ObjectType[];
  computed_forbidden_objects_in_subtree: ObjectType[];
  children: NodeSeenByUser[];
  privileges_at_node: Privilege[];
};
export type Node = {
  id: number;
  parent: number;
  name: string;
  description: string;
  read_only: boolean;
  event: PublicEventSettings | null;
  path: string;
  parent_ids: number[];
  event_node_id: number | null;
  parents_until_event_node: number[] | null;
  forbidden_objects_at_node: ObjectType[];
  computed_forbidden_objects_at_node: ObjectType[];
  forbidden_objects_in_subtree: ObjectType[];
  computed_forbidden_objects_in_subtree: ObjectType[];
  children: Node[];
};
export type NewNode = {
  name: string;
  description: string;
  forbidden_objects_at_node?: ObjectType[];
  forbidden_objects_in_subtree?: ObjectType[];
};
export type NewEvent = {
  sumup_api_key?: string;
  sumup_affiliate_key?: string;
  sumup_merchant_code?: string;
<<<<<<< HEAD
  email_smtp_password?: string | null;
=======
  sumup_oauth_client_id?: string;
  sumup_oauth_client_secret?: string;
>>>>>>> 919e8b59
  currency_identifier: string;
  max_account_balance: number;
  start_date?: string | null;
  end_date?: string | null;
  daily_end_time?: string | null;
  sumup_topup_enabled: boolean;
  sumup_payment_enabled: boolean;
  customer_portal_url: string;
  customer_portal_about_page_url: string;
  customer_portal_data_privacy_url: string;
  customer_portal_contact_email: string;
  ust_id: string;
  bon_issuer: string;
  bon_address: string;
  bon_title: string;
  sepa_enabled: boolean;
  sepa_sender_name: string;
  sepa_sender_iban: string;
  sepa_description: string;
  sepa_max_num_payouts_in_run?: number | null;
  sepa_allowed_country_codes: string[];
  email_enabled: boolean;
  email_default_sender?: string | null;
  email_smtp_host?: string | null;
  email_smtp_port?: number | null;
  email_smtp_username?: string | null;
  payout_done_subject: string;
  payout_done_message: string;
  payout_registered_subject: string;
  payout_registered_message: string;
  payout_sender?: string | null;
  translation_texts?: {
    [key: string]: {
      [key: string]: string;
    };
  };
  name: string;
  description: string;
  forbidden_objects_at_node?: ObjectType[];
  forbidden_objects_in_subtree?: ObjectType[];
};
export type UpdateEvent = {
  sumup_api_key?: string;
  sumup_affiliate_key?: string;
  sumup_merchant_code?: string;
<<<<<<< HEAD
  email_smtp_password?: string | null;
=======
  sumup_oauth_client_id?: string;
  sumup_oauth_client_secret?: string;
>>>>>>> 919e8b59
  currency_identifier: string;
  max_account_balance: number;
  start_date?: string | null;
  end_date?: string | null;
  daily_end_time?: string | null;
  sumup_topup_enabled: boolean;
  sumup_payment_enabled: boolean;
  customer_portal_url: string;
  customer_portal_about_page_url: string;
  customer_portal_data_privacy_url: string;
  customer_portal_contact_email: string;
  ust_id: string;
  bon_issuer: string;
  bon_address: string;
  bon_title: string;
  sepa_enabled: boolean;
  sepa_sender_name: string;
  sepa_sender_iban: string;
  sepa_description: string;
  sepa_max_num_payouts_in_run?: number | null;
  sepa_allowed_country_codes: string[];
  email_enabled: boolean;
  email_default_sender?: string | null;
  email_smtp_host?: string | null;
  email_smtp_port?: number | null;
  email_smtp_username?: string | null;
  payout_done_subject: string;
  payout_done_message: string;
  payout_registered_subject: string;
  payout_registered_message: string;
  payout_sender?: string | null;
  translation_texts?: {
    [key: string]: {
      [key: string]: string;
    };
  };
};
export type RestrictedEventSettings = {
  sumup_api_key?: string;
  sumup_affiliate_key?: string;
  sumup_merchant_code?: string;
<<<<<<< HEAD
  email_smtp_password?: string | null;
=======
  sumup_oauth_client_id?: string;
  sumup_oauth_client_secret?: string;
>>>>>>> 919e8b59
  currency_identifier: string;
  max_account_balance: number;
  start_date?: string | null;
  end_date?: string | null;
  daily_end_time?: string | null;
  sumup_topup_enabled: boolean;
  sumup_payment_enabled: boolean;
  customer_portal_url: string;
  customer_portal_about_page_url: string;
  customer_portal_data_privacy_url: string;
  customer_portal_contact_email: string;
  ust_id: string;
  bon_issuer: string;
  bon_address: string;
  bon_title: string;
  sepa_enabled: boolean;
  sepa_sender_name: string;
  sepa_sender_iban: string;
  sepa_description: string;
  sepa_max_num_payouts_in_run: number;
  sepa_allowed_country_codes: string[];
  email_enabled: boolean;
  email_default_sender?: string | null;
  email_smtp_host?: string | null;
  email_smtp_port?: number | null;
  email_smtp_username?: string | null;
  payout_done_subject: string;
  payout_done_message: string;
  payout_registered_subject: string;
  payout_registered_message: string;
  payout_sender?: string | null;
  translation_texts?: {
    [key: string]: {
      [key: string]: string;
    };
  };
  id: number;
  languages: Language[];
  sumup_oauth_refresh_token: string;
};
export type SumUpTokenPayload = {
  authorization_code: string;
};
export type SumUpCheckoutStatus = "PENDING" | "FAILED" | "PAID";
export type SumUpTransaction = {
  amount: number;
  currency: string;
  id: string;
  payment_type?: string | null;
  product_summary?: string | null;
  card_type?: string | null;
  type?: string | null;
  status: string;
  timestamp: string;
  transaction_code: string;
};
export type SumUpCheckout = {
  checkout_reference: string;
  amount: number;
  currency: string;
  merchant_code: string;
  description: string;
  id: string;
  status: SumUpCheckoutStatus;
  valid_until?: string | null;
  date: string;
  transaction_code?: string | null;
  transaction_id?: string | null;
  transactions?: SumUpTransaction[];
};
export type Customer = {
  node_id: number;
  id: number;
  type: AccountType;
  name: string | null;
  comment: string | null;
  balance: number;
  vouchers: number;
  user_tag_id: number | null;
  user_tag_uid: number | null;
  user_tag_comment?: string | null;
  restriction: ProductRestriction | null;
  tag_history: UserTagHistoryEntry[];
  iban: string | null;
  account_name: string | null;
  email: string | null;
  donation: number | null;
  payout_export: boolean | null;
  user_tag_pin: string | null;
  donate_all: boolean;
  has_entered_info: boolean;
  payout: Payout | null;
};
export type CustomerRead = {
  node_id: number;
  id: number;
  type: AccountType;
  name: string | null;
  comment: string | null;
  balance: number;
  vouchers: number;
  user_tag_id: number | null;
  user_tag_uid: number | null;
  user_tag_comment?: string | null;
  restriction: ProductRestriction | null;
  tag_history: UserTagHistoryEntryRead[];
  iban: string | null;
  account_name: string | null;
  email: string | null;
  donation: number | null;
  payout_export: boolean | null;
  user_tag_pin: string | null;
  donate_all: boolean;
  has_entered_info: boolean;
  payout: PayoutRead | null;
  user_tag_uid_hex: string | null;
};
export type FindCustomerPayload = {
  search_term: string;
};
export type Terminal = {
  name: string;
  description?: string | null;
  id: number;
  node_id: number;
  till_id: number | null;
  session_uuid: string | null;
  registration_uuid: string | null;
};
export type NormalizedListTerminalInt = {
  ids: number[];
  entities: {
    [key: string]: Terminal;
  };
};
export type NewTerminal = {
  name: string;
  description?: string | null;
};
export type SwitchTillPayload = {
  new_till_id: number;
};
export const {
  useListProductsQuery,
  useLazyListProductsQuery,
  useCreateProductMutation,
  useGetProductQuery,
  useLazyGetProductQuery,
  useUpdateProductMutation,
  useDeleteProductMutation,
  useListUsersQuery,
  useLazyListUsersQuery,
  useCreateUserMutation,
  useGetUserQuery,
  useLazyGetUserQuery,
  useUpdateUserMutation,
  useDeleteUserMutation,
  useChangeUserPasswordMutation,
  useListUserRolesQuery,
  useLazyListUserRolesQuery,
  useCreateUserRoleMutation,
  useUpdateUserRoleMutation,
  useDeleteUserRoleMutation,
  useListUserToRoleQuery,
  useLazyListUserToRoleQuery,
  useUpdateUserToRolesMutation,
  useListTaxRatesQuery,
  useLazyListTaxRatesQuery,
  useCreateTaxRateMutation,
  useGetTaxRateQuery,
  useLazyGetTaxRateQuery,
  useUpdateTaxRateMutation,
  useDeleteTaxRateMutation,
  useLoginMutation,
  useChangePasswordMutation,
  useLogoutMutation,
  useListTillsQuery,
  useLazyListTillsQuery,
  useCreateTillMutation,
  useGetTillQuery,
  useLazyGetTillQuery,
  useUpdateTillMutation,
  useDeleteTillMutation,
  useForceLogoutUserMutation,
  useRemoveFromTerminalMutation,
  useSwitchTerminalMutation,
  useListTillLayoutsQuery,
  useLazyListTillLayoutsQuery,
  useCreateTillLayoutMutation,
  useGetTillLayoutQuery,
  useLazyGetTillLayoutQuery,
  useUpdateTillLayoutMutation,
  useDeleteTillLayoutMutation,
  useListTillProfilesQuery,
  useLazyListTillProfilesQuery,
  useCreateTillProfileMutation,
  useGetTillProfileQuery,
  useLazyGetTillProfileQuery,
  useUpdateTillProfileMutation,
  useDeleteTillProfileMutation,
  useListTillButtonsQuery,
  useLazyListTillButtonsQuery,
  useCreateTillButtonMutation,
  useGetTillButtonQuery,
  useLazyGetTillButtonQuery,
  useUpdateTillButtonMutation,
  useDeleteTillButtonMutation,
  useListRegisterStockingsQuery,
  useLazyListRegisterStockingsQuery,
  useCreateRegisterStockingMutation,
  useUpdateRegisterStockingMutation,
  useDeleteRegisterStockingMutation,
  useListCashRegistersAdminQuery,
  useLazyListCashRegistersAdminQuery,
  useCreateRegisterMutation,
  useTransferRegisterMutation,
  useUpdateRegisterMutation,
  useDeleteRegisterMutation,
  useGetPublicConfigQuery,
  useLazyGetPublicConfigQuery,
  useListConfigEntriesQuery,
  useLazyListConfigEntriesQuery,
  useSetConfigEntryMutation,
  useListSystemAccountsQuery,
  useLazyListSystemAccountsQuery,
  useFindAccountsMutation,
  useGetAccountQuery,
  useLazyGetAccountQuery,
  useDisableAccountMutation,
  useUpdateBalanceMutation,
  useUpdateVoucherAmountMutation,
  useUpdateAccountCommentMutation,
  useListOrdersByTillQuery,
  useLazyListOrdersByTillQuery,
  useListOrdersQuery,
  useLazyListOrdersQuery,
  useGetOrderQuery,
  useLazyGetOrderQuery,
  useCancelOrderMutation,
  useEditOrderMutation,
  useListCashiersQuery,
  useLazyListCashiersQuery,
  useGetCashierQuery,
  useLazyGetCashierQuery,
  useGetCashierShiftsQuery,
  useLazyGetCashierShiftsQuery,
  useGetCashierShiftStatsQuery,
  useLazyGetCashierShiftStatsQuery,
  useCloseOutCashierMutation,
  useGetProductStatsQuery,
  useLazyGetProductStatsQuery,
  useGetVoucherStatsQuery,
  useLazyGetVoucherStatsQuery,
  useGetEntryStatsQuery,
  useLazyGetEntryStatsQuery,
  useGetTopUpStatsQuery,
  useLazyGetTopUpStatsQuery,
  useGetPayOutStatsQuery,
  useLazyGetPayOutStatsQuery,
  useListTicketsQuery,
  useLazyListTicketsQuery,
  useCreateTicketMutation,
  useGetTicketQuery,
  useLazyGetTicketQuery,
  useUpdateTicketMutation,
  useDeleteTicketMutation,
  useCreateUserTagSecretMutation,
  useListUserTagSecretsQuery,
  useLazyListUserTagSecretsQuery,
  useCreateUserTagsMutation,
  useFindUserTagsMutation,
  useGetUserTagDetailQuery,
  useLazyGetUserTagDetailQuery,
  useUpdateUserTagCommentMutation,
  useListTsesQuery,
  useLazyListTsesQuery,
  useCreateTseMutation,
  useUpdateTseMutation,
  useListPayoutRunsQuery,
  useLazyListPayoutRunsQuery,
  useCreatePayoutRunMutation,
  usePendingPayoutDetailQuery,
  useLazyPendingPayoutDetailQuery,
  usePayoutRunPayoutsQuery,
  useLazyPayoutRunPayoutsQuery,
  usePayoutRunCsvExportMutation,
  usePayoutRunSepaXmlMutation,
  usePreviousPayoutRunSepaXmlMutation,
  useSetPayoutRunAsDoneMutation,
  useRevokePayoutRunMutation,
  useGetTreeForCurrentUserQuery,
  useLazyGetTreeForCurrentUserQuery,
  useCreateNodeMutation,
  useUpdateNodeMutation,
  useArchiveNodeMutation,
  useCreateEventMutation,
  useUpdateEventMutation,
  useGetRestrictedEventSettingsQuery,
  useLazyGetRestrictedEventSettingsQuery,
  useDeleteNodeMutation,
  useGenerateTestBonMutation,
  useGenerateTestReportMutation,
  useGenerateRevenueReportMutation,
  useConfigureSumupTokenMutation,
  useListSumupCheckoutsQuery,
  useLazyListSumupCheckoutsQuery,
  useListSumupTransactionsQuery,
  useLazyListSumupTransactionsQuery,
  useGetSumupCheckoutQuery,
  useLazyGetSumupCheckoutQuery,
  useFindCustomersMutation,
  useGetCustomerQuery,
  useLazyGetCustomerQuery,
  usePreventCustomerPayoutMutation,
  useAllowCustomerPayoutMutation,
  useListTerminalsQuery,
  useLazyListTerminalsQuery,
  useCreateTerminalMutation,
  useGetTerminalQuery,
  useLazyGetTerminalQuery,
  useUpdateTerminalMutation,
  useDeleteTerminalMutation,
  useLogoutTerminalMutation,
  useSwitchTillMutation,
} = injectedRtkApi;<|MERGE_RESOLUTION|>--- conflicted
+++ resolved
@@ -2537,12 +2537,9 @@
   sumup_api_key?: string;
   sumup_affiliate_key?: string;
   sumup_merchant_code?: string;
-<<<<<<< HEAD
   email_smtp_password?: string | null;
-=======
   sumup_oauth_client_id?: string;
   sumup_oauth_client_secret?: string;
->>>>>>> 919e8b59
   currency_identifier: string;
   max_account_balance: number;
   start_date?: string | null;
@@ -2588,12 +2585,9 @@
   sumup_api_key?: string;
   sumup_affiliate_key?: string;
   sumup_merchant_code?: string;
-<<<<<<< HEAD
   email_smtp_password?: string | null;
-=======
   sumup_oauth_client_id?: string;
   sumup_oauth_client_secret?: string;
->>>>>>> 919e8b59
   currency_identifier: string;
   max_account_balance: number;
   start_date?: string | null;
@@ -2635,12 +2629,9 @@
   sumup_api_key?: string;
   sumup_affiliate_key?: string;
   sumup_merchant_code?: string;
-<<<<<<< HEAD
   email_smtp_password?: string | null;
-=======
   sumup_oauth_client_id?: string;
   sumup_oauth_client_secret?: string;
->>>>>>> 919e8b59
   currency_identifier: string;
   max_account_balance: number;
   start_date?: string | null;
