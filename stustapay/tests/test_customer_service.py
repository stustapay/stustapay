--- conflicted
+++ resolved
@@ -217,11 +217,7 @@
                 self.assertEqual(row["currency"], currency_ident)
                 self.assertEqual(
                     row["reference"],
-<<<<<<< HEAD
                     sepa_config.description.format(user_tag_uid=customer["uid"]),
-=======
-                    self.test_config.customer_portal.sepa_config.description.format(user_tag_uid=hex(customer["uid"])),
->>>>>>> 647f5d99
                 )
                 self.assertEqual(row["execution_date"], execution_date.isoformat())
 
