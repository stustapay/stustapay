--- conflicted
+++ resolved
@@ -22,12 +22,9 @@
     terminal_endpoint = context.config.terminalserver.base_url.replace("http://", "")
     config: PublicConfig = await config_service.get_public_config()
     return Config(
-<<<<<<< HEAD
-        sumup_topup_enabled=await config_service.is_sumup_topup_enabled(),
-=======
         test_mode=context.config.core.test_mode,
         test_mode_message=context.config.core.test_mode_message,
->>>>>>> 5ff777d6
+        sumup_topup_enabled=await config_service.is_sumup_topup_enabled(),
         terminal_api_endpoint=terminal_endpoint,
         currency_symbol=config.currency_symbol,
         currency_identifier=config.currency_identifier,
