import logging

from stustapay.core.config import Config
from stustapay.core.http.context import Context
from stustapay.core.http.server import Server
from stustapay.core.subcommand import SubCommand

from .routers import products, users, common, tax_rates, auth
from ..core.service.products import ProductService
from ..core.service.tax_rates import TaxRateService
from ..core.service.users import UserService


class Api(SubCommand):
    def __init__(self, args, config: Config, **rest):
        del args, rest  # unused

        self.cfg = config
        self.dbpool = None

        self.logger = logging.getLogger(__name__)

        self.server = Server(
            title="StuStaPay Administration API",
            config=config.administration,
            cors=True,
        )

        self.server.add_router(products.router)
        self.server.add_router(users.router)
        self.server.add_router(common.router)
        self.server.add_router(tax_rates.router)
        self.server.add_router(auth.router)

    async def run(self):
        db_pool = await self.server.db_connect(self.cfg.database)

<<<<<<< HEAD
        contexts = {
            "config": self.cfg,
            "db_pool": db_pool,
            "product_service": ProductService(db_pool=db_pool, config=self.cfg),
            "tax_rate_service": TaxRateService(db_pool=db_pool, config=self.cfg),
            "user_service": UserService(db_pool=db_pool, config=self.cfg),
        }
=======
        context = Context(
            config=self.cfg,
            db_pool=db_pool,
            product_service=ProductService(db_pool=db_pool, config=self.cfg),
            tax_rate_service=TaxRateService(db_pool=db_pool, config=self.cfg),
        )
>>>>>>> b0063473
        try:
            await self.server.run(self.cfg, context)
        finally:
            await db_pool.close()<|MERGE_RESOLUTION|>--- conflicted
+++ resolved
@@ -35,22 +35,12 @@
     async def run(self):
         db_pool = await self.server.db_connect(self.cfg.database)
 
-<<<<<<< HEAD
-        contexts = {
-            "config": self.cfg,
-            "db_pool": db_pool,
-            "product_service": ProductService(db_pool=db_pool, config=self.cfg),
-            "tax_rate_service": TaxRateService(db_pool=db_pool, config=self.cfg),
-            "user_service": UserService(db_pool=db_pool, config=self.cfg),
-        }
-=======
         context = Context(
             config=self.cfg,
             db_pool=db_pool,
             product_service=ProductService(db_pool=db_pool, config=self.cfg),
             tax_rate_service=TaxRateService(db_pool=db_pool, config=self.cfg),
         )
->>>>>>> b0063473
         try:
             await self.server.run(self.cfg, context)
         finally:
