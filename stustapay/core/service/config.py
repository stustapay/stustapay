--- conflicted
+++ resolved
@@ -22,13 +22,8 @@
             sumup_topup_enabled_globally=self.cfg.core.sumup_enabled,
         )
 
-<<<<<<< HEAD
-    @with_db_transaction
+    @with_db_transaction(read_only=True)
     @requires_user(privileges=[Privilege.node_administration], node_required=False)
-=======
-    @with_db_transaction(read_only=True)
-    @requires_user([Privilege.node_administration])
->>>>>>> 92107520
     async def list_config_entries(self, *, conn: Connection) -> list[ConfigEntry]:
         return await conn.fetch_many(ConfigEntry, "select * from config")
 
