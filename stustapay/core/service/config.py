--- conflicted
+++ resolved
@@ -37,8 +37,8 @@
             currency_identifier=row["currency_identifier"],
             test_mode=self.cfg.core.test_mode,
             test_mode_message=self.cfg.core.test_mode_message,
-<<<<<<< HEAD
             contact_email=row["contact_email"],
+            sumup_topup_enabled=await self.is_sumup_topup_enabled(conn=conn),
         )
 
     @with_db_transaction
@@ -54,9 +54,6 @@
             sender_name=row["sender_name"],
             sender_iban=row["sender_iban"],
             description=row["description"],
-=======
-            sumup_topup_enabled=await self.is_sumup_topup_enabled(conn=conn),
->>>>>>> 647f5d99
         )
 
     @with_db_transaction
