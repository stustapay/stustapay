--- conflicted
+++ resolved
@@ -236,22 +236,12 @@
         assert updated_node is not None
         return updated_node
 
-<<<<<<< HEAD
-    @with_db_transaction
+    @with_db_transaction(read_only=True)
     @requires_user(node_required=False)
     async def get_tree_for_current_user(self, *, conn: Connection, current_user: CurrentUser) -> Node:
         return await get_tree_for_current_user(conn=conn, user_node_id=current_user.node_id)
 
-    @with_db_transaction
-=======
     @with_db_transaction(read_only=True)
-    @requires_user()
-    async def get_tree_for_current_user(self, *, conn: Connection, current_user: CurrentUser) -> Node:
-        return await get_tree_for_current_user(conn=conn, user_node_id=current_user.node_id)
-
-    @with_db_transaction(read_only=True)
-    @requires_user(privileges=[Privilege.node_administration])
->>>>>>> 92107520
     @requires_node()
     @requires_user(privileges=[Privilege.node_administration])
     async def get_restricted_event_settings(self, *, conn: Connection, node: Node) -> RestrictedEventSettings:
