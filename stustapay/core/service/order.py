--- conflicted
+++ resolved
@@ -206,13 +206,8 @@
             if len(new_order.positions) != 1:
                 raise InvalidArgument("A topup Order must have exactly one position")
             if order.line_items[0].price < 0:
-<<<<<<< HEAD
                 raise InvalidArgument("A topup Order must have positive price")
-            new_balance = customer_account.balance + order.value_sum
-=======
-                raise InvalidArgumentException("A topup Order must have positive price")
             new_balance = customer_account.balance + order.total_price
->>>>>>> bb5731e7
 
         else:
             raise NotImplementedError()
