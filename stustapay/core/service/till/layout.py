--- conflicted
+++ resolved
@@ -57,12 +57,7 @@
 
         return await conn.fetch_one(TillButton, "select * from till_button_with_products where id = $1", button_id)
 
-<<<<<<< HEAD
-    @with_db_transaction
-=======
-    @with_db_transaction(read_only=True)
-    @requires_user([Privilege.node_administration])
->>>>>>> 92107520
+    @with_db_transaction(read_only=True)
     @requires_node()
     @requires_user([Privilege.node_administration])
     async def list_buttons(self, *, node: Node, conn: Connection) -> list[TillButton]:
@@ -70,12 +65,7 @@
             TillButton, "select * from till_button_with_products where node_id = any($1)", node.ids_to_event_node
         )
 
-<<<<<<< HEAD
-    @with_db_transaction
-=======
-    @with_db_transaction(read_only=True)
-    @requires_user([Privilege.node_administration])
->>>>>>> 92107520
+    @with_db_transaction(read_only=True)
     @requires_node()
     @requires_user([Privilege.node_administration])
     async def get_button(self, *, conn: Connection, node: Node, button_id: int) -> Optional[TillButton]:
@@ -151,12 +141,7 @@
         assert till_layout is not None
         return till_layout
 
-<<<<<<< HEAD
-    @with_db_transaction
-=======
-    @with_db_transaction(read_only=True)
-    @requires_user([Privilege.node_administration])
->>>>>>> 92107520
+    @with_db_transaction(read_only=True)
     @requires_node()
     @requires_user([Privilege.node_administration])
     async def list_layouts(self, *, conn: Connection, node: Node) -> list[TillLayout]:
@@ -166,12 +151,7 @@
             node.ids_to_event_node,
         )
 
-<<<<<<< HEAD
-    @with_db_transaction
-=======
-    @with_db_transaction(read_only=True)
-    @requires_user([Privilege.node_administration])
->>>>>>> 92107520
+    @with_db_transaction(read_only=True)
     @requires_node()
     @requires_user([Privilege.node_administration])
     async def get_layout(self, *, conn: Connection, node: Node, layout_id: int) -> Optional[TillLayout]:
