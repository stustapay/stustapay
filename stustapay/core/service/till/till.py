--- conflicted
+++ resolved
@@ -6,21 +6,9 @@
 from pydantic import BaseModel, ValidationError
 
 from stustapay.core.config import Config
-<<<<<<< HEAD
-from stustapay.core.service.error import NotFoundException
-from stustapay.core.schema.terminal import TerminalConfig, Terminal
-from stustapay.core.schema.till import (
-    Till,
-    NewTill,
-    TillButton,
-    TillProfile,
-)
-from stustapay.core.schema.user import Privilege, User
-=======
 from stustapay.core.schema.terminal import TerminalConfig, Terminal, TerminalRegistrationSuccess
 from stustapay.core.schema.till import Till, NewTill, TillButton, TillProfile
-from stustapay.core.schema.user import Privilege
->>>>>>> ace95ddd
+from stustapay.core.schema.user import Privilege, User
 from stustapay.core.service.common.dbservice import (
     DBService,
 )
@@ -29,6 +17,7 @@
     requires_user_privileges,
     requires_terminal,
 )
+from stustapay.core.service.error import NotFoundException
 from stustapay.core.service.till.layout import TillLayoutService
 from stustapay.core.service.till.profile import TillProfileService
 from stustapay.core.service.user import UserService
