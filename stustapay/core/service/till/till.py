--- conflicted
+++ resolved
@@ -278,11 +278,7 @@
             user_tag_uid,
         )
         if row is None:
-<<<<<<< HEAD
-            raise NotFound(element_typ="user_tag", element_id=f"{user_tag_uid:X}")
-=======
             raise InvalidArgument(f"There is no user registered for tag {format_user_tag_uid(user_tag_uid)}")
->>>>>>> 1aedfa93
         return UserInfo.parse_obj(row)
 
     @with_db_transaction
