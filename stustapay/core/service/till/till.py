from typing import Optional

import asyncpg

from stustapay.core.config import Config
from stustapay.core.schema.account import Account
from stustapay.core.schema.terminal import (
    Terminal,
    TerminalButton,
    TerminalConfig,
    TerminalRegistrationSuccess,
    TerminalSecrets,
    UserTagSecret,
)
from stustapay.core.schema.till import NewTill, Till, TillProfile, UserInfo
from stustapay.core.schema.tree import Node, ObjectType
from stustapay.core.schema.user import (
    CurrentUser,
    Privilege,
    UserRole,
    UserTag,
    format_user_tag_uid,
)
from stustapay.core.service.auth import TerminalTokenMetadata
from stustapay.core.service.common.dbservice import DBService
from stustapay.core.service.common.decorators import (
    requires_node,
    requires_terminal,
    requires_user,
    with_db_transaction,
    with_retryable_db_transaction,
)
from stustapay.core.service.common.error import AccessDenied, InvalidArgument, NotFound
from stustapay.core.service.till.common import create_till, fetch_till
from stustapay.core.service.till.layout import TillLayoutService
from stustapay.core.service.till.profile import TillProfileService
from stustapay.core.service.till.register import TillRegisterService
from stustapay.core.service.tree.common import (
    fetch_node,
    fetch_restricted_event_settings_for_node,
)
from stustapay.core.service.user import AuthService, list_user_roles
from stustapay.framework.database import Connection


class TillService(DBService):
    def __init__(
        self,
        db_pool: asyncpg.Pool,
        config: Config,
        auth_service: AuthService,
    ):
        super().__init__(db_pool, config)
        self.auth_service = auth_service

        self.profile = TillProfileService(db_pool, config, auth_service)
        self.layout = TillLayoutService(db_pool, config, auth_service)
        self.register = TillRegisterService(db_pool, config, auth_service)

    @with_db_transaction
    @requires_node(object_types=[ObjectType.till])
    @requires_user([Privilege.node_administration])
    async def create_till(self, *, conn: Connection, node: Node, till: NewTill) -> Till:
        # TODO: TREE visibility
        return await create_till(conn=conn, node_id=node.id, till=till)

<<<<<<< HEAD
    @with_db_transaction
=======
    @with_db_transaction(read_only=True)
    @requires_user([Privilege.node_administration])
>>>>>>> 92107520
    @requires_node()
    @requires_user([Privilege.node_administration])
    async def list_tills(self, *, node: Node, conn: Connection) -> list[Till]:
        return await conn.fetch_many(
            Till, "select * from till_with_cash_register where node_id = any($1)", node.ids_to_event_node
        )

<<<<<<< HEAD
    @with_db_transaction
=======
    @with_db_transaction(read_only=True)
    @requires_user([Privilege.node_administration])
>>>>>>> 92107520
    @requires_node()
    @requires_user([Privilege.node_administration])
    async def get_till(self, *, conn: Connection, node: Node, till_id: int) -> Optional[Till]:
        return await fetch_till(conn=conn, node=node, till_id=till_id)

    @with_db_transaction
    @requires_node(object_types=[ObjectType.till])
    @requires_user([Privilege.node_administration])
    async def update_till(self, *, conn: Connection, node: Node, till_id: int, till: NewTill) -> Till:
        # TODO: TREE visibility
        row = await conn.fetchrow(
            "update till set name = $2, description = $3, active_shift = $4, active_profile_id = $5 "
            "where id = $1 returning id",
            till_id,
            till.name,
            till.description,
            till.active_shift,
            till.active_profile_id,
        )
        if row is None:
            raise NotFound(element_typ="till", element_id=till_id)

        updated_till = await fetch_till(conn=conn, node=node, till_id=till_id)
        assert updated_till is not None
        return updated_till

    @with_db_transaction
    @requires_node(object_types=[ObjectType.till])
    @requires_user([Privilege.node_administration])
    async def delete_till(self, *, conn: Connection, till_id: int) -> bool:
        # TODO: TREE visibility
        result = await conn.execute(
            "delete from till where id = $1",
            till_id,
        )
        return result != "DELETE 0"

    @with_retryable_db_transaction(read_only=False)
    async def register_terminal(self, *, conn: Connection, registration_uuid: str) -> TerminalRegistrationSuccess:
        # TODO: TREE visibility
        till = await conn.fetch_maybe_one(Till, "select * from till where registration_uuid = $1", registration_uuid)
        if till is None:
            raise AccessDenied("Invalid registration uuid")

        session_uuid = await conn.fetchval(
            "update till set session_uuid = gen_random_uuid(), registration_uuid = null where id = $1 "
            "returning session_uuid",
            till.id,
        )
        token = self.auth_service.create_terminal_access_token(
            TerminalTokenMetadata(till_id=till.id, session_uuid=session_uuid)
        )
        return TerminalRegistrationSuccess(till=till, token=token)

    @with_db_transaction
    @requires_node(object_types=[ObjectType.till])
    @requires_user([Privilege.node_administration])
    async def logout_terminal_id(self, *, conn: Connection, till_id: int) -> bool:
        # TODO: TREE visibility
        id_ = await conn.fetchval(
            "update till set registration_uuid = gen_random_uuid(), session_uuid = null where id = $1 returning id",
            till_id,
        )
        if id_ is None:
            raise NotFound(element_typ="till", element_id=str(till_id))
        return True

    @with_db_transaction
    @requires_terminal()
    async def logout_terminal(self, *, conn: Connection, current_terminal: Terminal):
        # TODO: TREE visibility
        await conn.fetchval(
            "update till set registration_uuid = gen_random_uuid(), session_uuid = null where id = $1",
            current_terminal.till.id,
        )

    @with_db_transaction
    @requires_node(object_types=[ObjectType.till])
    @requires_user([Privilege.node_administration])
    async def force_logout_user(self, *, conn: Connection, till_id: int):
        # TODO: TREE visibility
        result = await conn.fetchval(
            "update till set active_user_id = null, active_user_role_id = null where id = $1 returning id",
            till_id,
        )
        if result is None:
            raise InvalidArgument("till does not exist")

    @with_db_transaction(read_only=True)
    @requires_terminal()
    async def check_user_login(
        self,
        *,
        conn: Connection,
        current_user: CurrentUser,
        user_tag: UserTag,
    ) -> list[UserRole]:
        """
        Check if a user can log in to the terminal and return the available roles he can log in as
        """

        # we fetch all roles that contain either the terminal login or supervised terminal login privilege
        available_roles = await conn.fetch_many(
            UserRole,
            "select urwp.* "
            "from user_role_with_privileges urwp "
            "join user_to_role urt on urwp.id = urt.role_id "
            "join usr on urt.user_id = usr.id "
            "where usr.user_tag_uid = $1 "
            "   and ($2 = any(urwp.privileges) or $3 = any(urwp.privileges)) ",
            user_tag.uid,
            Privilege.terminal_login.name,
            Privilege.supervised_terminal_login.name,
        )
        if len(available_roles) == 0:
            raise AccessDenied(
                "User is not known or does not have any assigned roles or the user does not "
                "have permission to login at a terminal"
            )

        new_user_is_supervisor = await conn.fetchval(
            "select true from user_with_privileges where user_tag_uid = $1 and $2 = any(privileges)",
            user_tag.uid,
            Privilege.terminal_login.name,
        )
        if not new_user_is_supervisor:
            if current_user is None or Privilege.terminal_login not in current_user.privileges:
                raise AccessDenied("You can only be logged in by a supervisor")

        return available_roles

    @with_retryable_db_transaction()
    @requires_terminal()
    async def login_user(
        self,
        *,
        conn: Connection,
        token: str,
        current_terminal: Terminal,
        user_tag: UserTag,
        user_role_id: int,
    ) -> CurrentUser:
        """
        Login a User to the terminal, but only if the correct permissions exists:
        wants to log in | allowed to log in
        official        | always
        cashier         | only if official is logged in

        where officials are admins and finanzorgas

        returns the newly logged-in User if successful
        """
        available_roles = await self.check_user_login(  # pylint: disable=missing-kwoa,unexpected-keyword-arg
            conn=conn, current_terminal=current_terminal, user_tag=user_tag
        )
        if not any(x.id == user_role_id for x in available_roles):
            raise AccessDenied("The user does not have the requested role")

        user_id = await conn.fetchval("select usr.id from usr where user_tag_uid = $1", user_tag.uid)
        assert user_id is not None

        t_id = await conn.fetchval(
            "update till set active_user_id = $1, active_user_role_id = $2 where id = $3 returning id",
            user_id,
            user_role_id,
            current_terminal.till.id,
        )
        assert t_id is not None
        # instead of manually redoing the necessary queries we simply reuse the normal auth decorator
        current_user = await self.get_current_user(  # pylint: disable=missing-kwoa,unexpected-keyword-arg
            conn=conn, token=token
        )
        assert current_user is not None
        return current_user

    @with_db_transaction(read_only=True)
    @requires_terminal()
    async def get_current_user(self, *, current_user: Optional[CurrentUser]) -> Optional[CurrentUser]:
        return current_user

    @with_db_transaction
    @requires_terminal()
    async def logout_user(self, *, conn: Connection, current_terminal: Terminal):
        """
        Logout the currently logged-in user. This is always possible
        """

        await conn.fetchval(
            "update till set active_user_id = null, active_user_role_id = null where id = $1",
            current_terminal.till.id,
        )

    @with_db_transaction(read_only=True)
    @requires_terminal()
    async def get_user_info(self, *, conn: Connection, current_user: CurrentUser, user_tag_uid: int) -> UserInfo:
        if (
            Privilege.node_administration not in current_user.privileges
            and Privilege.user_management not in current_user.privileges
            and user_tag_uid != current_user.user_tag_uid
        ):
            raise AccessDenied("cannot retrieve user info for someone other than yourself")

        info = await conn.fetch_maybe_one(
            UserInfo,
            "select "
            "   u.*, "
            "   cash_a.balance as cash_drawer_balance, "
            "   transp_a.balance as transport_account_balance, "
            "   cr.id as cash_register_id, "
            "   cr.name as cash_register_name "
            "from user_with_roles u "
            "left join account cash_a on cash_a.id = u.cashier_account_id "
            "left join account transp_a on transp_a.id = u.transport_account_id "
            "left join cash_register cr on u.cash_register_id = cr.id "
            "where u.user_tag_uid = $1",
            user_tag_uid,
        )
        if info is None:
            raise InvalidArgument(f"There is no user registered for tag {format_user_tag_uid(user_tag_uid)}")
        return info

    @with_db_transaction(read_only=True)
    @requires_terminal()
    async def get_terminal_config(
        self, *, conn: Connection, current_terminal: Terminal, node: Node
    ) -> Optional[TerminalConfig]:
        event_settings = await fetch_restricted_event_settings_for_node(conn=conn, node_id=node.id)
        profile = await conn.fetch_one(
            TillProfile,
            "select * from till_profile tp where id = $1",
            current_terminal.till.active_profile_id,
        )
        layout_has_tickets = await conn.fetchval(
            "select exists (select from till_layout_to_ticket tltt where layout_id = $1)",
            profile.layout_id,
        )
        allow_ticket_sale = layout_has_tickets and profile.allow_ticket_sale

        user_privileges = await conn.fetchval(
            "select privileges from user_with_privileges where id = $1",
            current_terminal.till.active_user_id,
        )
        buttons = await conn.fetch_many(
            TerminalButton,
            "select tlwb.* "
            "from till_button_with_products tlwb "
            "join till_layout_to_button tltb on tltb.button_id = tlwb.id "
            "where tltb.layout_id = $1 "
            "order by tltb.sequence_number asc",
            profile.layout_id,
        )

        cash_register_id = None
        cash_register_name = None
        cash_reg = await conn.fetchrow(
            "select cr.id, cr.name "
            "from cash_register cr "
            "join till t on cr.id = t.active_cash_register_id "
            "where t.id = $1",
            current_terminal.till.id,
        )
        if cash_reg is not None:
            cash_register_id = cash_reg["id"]
            cash_register_name = cash_reg["name"]

        # TODO: tree, fetch correct secret
        user_tag_secret = await conn.fetch_one(
            UserTagSecret,
            "select encode(key0, 'hex') as key0, encode(key1, 'hex') as key1 from user_tag_secret limit 1",
        )
        sumup_key = ""
        if profile.allow_ticket_sale or profile.allow_top_up:
            sumup_key = event_settings.sumup_affiliate_key

        secrets = TerminalSecrets(sumup_affiliate_key=sumup_key, user_tag_secret=user_tag_secret)

        available_roles = await list_user_roles(conn=conn, node=node)

        return TerminalConfig(
            id=current_terminal.till.id,
            name=current_terminal.till.name,
            description=current_terminal.till.description,
            cash_register_id=cash_register_id,
            cash_register_name=cash_register_name,
            user_privileges=user_privileges,
            profile_name=profile.name,
            allow_top_up=profile.allow_top_up,
            allow_cash_out=profile.allow_cash_out,
            allow_ticket_sale=allow_ticket_sale,
            buttons=buttons,
            secrets=secrets,
            available_roles=available_roles,
            test_mode=self.cfg.core.test_mode,
            test_mode_message=self.cfg.core.test_mode_message,
        )

    @with_db_transaction(read_only=True)
    @requires_terminal()
    async def get_customer(self, *, conn: Connection, current_terminal: Terminal, customer_tag_uid: int) -> Account:
        node = await fetch_node(conn=conn, node_id=current_terminal.till.node_id)
        assert node is not None
        customer = await conn.fetch_maybe_one(
            Account,
            "select * from account_with_history a where a.user_tag_uid = $1 and node_id = any($2)",
            customer_tag_uid,
            node.ids_to_event_node,
        )
        if customer is None:
            raise InvalidArgument(f"Customer with tag uid {format_user_tag_uid(customer_tag_uid)} does not exist")
        return customer<|MERGE_RESOLUTION|>--- conflicted
+++ resolved
@@ -64,12 +64,7 @@
         # TODO: TREE visibility
         return await create_till(conn=conn, node_id=node.id, till=till)
 
-<<<<<<< HEAD
-    @with_db_transaction
-=======
-    @with_db_transaction(read_only=True)
-    @requires_user([Privilege.node_administration])
->>>>>>> 92107520
+    @with_db_transaction(read_only=True)
     @requires_node()
     @requires_user([Privilege.node_administration])
     async def list_tills(self, *, node: Node, conn: Connection) -> list[Till]:
@@ -77,12 +72,7 @@
             Till, "select * from till_with_cash_register where node_id = any($1)", node.ids_to_event_node
         )
 
-<<<<<<< HEAD
-    @with_db_transaction
-=======
-    @with_db_transaction(read_only=True)
-    @requires_user([Privilege.node_administration])
->>>>>>> 92107520
+    @with_db_transaction(read_only=True)
     @requires_node()
     @requires_user([Privilege.node_administration])
     async def get_till(self, *, conn: Connection, node: Node, till_id: int) -> Optional[Till]:
