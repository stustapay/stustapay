--- conflicted
+++ resolved
@@ -38,12 +38,7 @@
         super().__init__(db_pool, config)
         self.auth_service = auth_service
 
-<<<<<<< HEAD
-    @with_db_transaction
-=======
     @with_db_transaction(read_only=True)
-    @requires_user([Privilege.node_administration])
->>>>>>> 92107520
     @requires_node()
     @requires_user([Privilege.node_administration])
     async def get_product_stats(
