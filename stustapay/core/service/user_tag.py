--- conflicted
+++ resolved
@@ -71,12 +71,7 @@
         # TODO: TREE visibility
         return await create_user_tag_secret(conn=conn, node_id=node.id, secret=new_secret)
 
-<<<<<<< HEAD
-    @with_db_transaction
-=======
     @with_db_transaction(read_only=True)
-    @requires_user([Privilege.node_administration])
->>>>>>> 92107520
     @requires_node()
     @requires_user([Privilege.node_administration])
     async def get_user_tag_detail(self, *, conn: Connection, user_tag_uid: int) -> Optional[UserTagDetail]:
@@ -104,12 +99,7 @@
         assert detail is not None
         return detail
 
-<<<<<<< HEAD
-    @with_db_transaction
-=======
     @with_db_transaction(read_only=True)
-    @requires_user([Privilege.node_administration])
->>>>>>> 92107520
     @requires_node()
     @requires_user([Privilege.node_administration])
     async def find_user_tags(self, *, conn: Connection, node: Node, search_term: str) -> list[UserTagDetail]:
