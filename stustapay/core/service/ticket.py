--- conflicted
+++ resolved
@@ -64,22 +64,14 @@
         assert created_ticket is not None
         return created_ticket
 
-<<<<<<< HEAD
-    @with_db_transaction
+    @with_db_transaction(read_only=True)
     @requires_node(event_only=True)
-=======
-    @with_db_transaction(read_only=True)
->>>>>>> 92107520
     @requires_user()
     async def list_tickets(self, *, conn: Connection, node: Node) -> list[Ticket]:
         return await conn.fetch_many(Ticket, "select * from ticket where node_id = any($1)", node.ids_to_event_node)
 
-<<<<<<< HEAD
-    @with_db_transaction
+    @with_db_transaction(read_only=True)
     @requires_node(event_only=True)
-=======
-    @with_db_transaction(read_only=True)
->>>>>>> 92107520
     @requires_user()
     async def get_ticket(self, *, conn: Connection, node: Node, ticket_id: int) -> Optional[Ticket]:
         return await fetch_ticket(conn=conn, node=node, ticket_id=ticket_id)
