--- conflicted
+++ resolved
@@ -37,15 +37,6 @@
     sumup_affiliate_key: str = "unset"
 
 
-<<<<<<< HEAD
-=======
-class SEPAConfig(BaseModel):
-    sender_name: str
-    sender_iban: str
-    # ueberweisungszweck
-    description: str
-
-
 class SumupConfig(BaseModel):
     enabled: bool = False
     client_id: str = ""
@@ -55,7 +46,6 @@
     redirect_url: str = ""
 
 
->>>>>>> 647f5d99
 class CustomerPortalApiConfig(HTTPServerConfig):
     base_url: str
     host: str = "localhost"
@@ -63,13 +53,8 @@
     base_bon_url: str
     data_privacy_url: str
     about_page_url: str
-<<<<<<< HEAD
-=======
-    contact_email: str
 
     sumup_config: SumupConfig = SumupConfig()
-    sepa_config: SEPAConfig
->>>>>>> 647f5d99
 
 
 class Config(BaseModel):
