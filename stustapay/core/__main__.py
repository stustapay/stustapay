import asyncio

from . import psql, admin
from . import terminal
from .args import Parser
from .config import read_config, mock_config


def main():
    """
    main entry point for launching the core
    """
    parser = Parser()

    parser.add_argument("-c", "--config-path", default="server.conf")
    parser.add_argument("--mock", action="store_true")

    ### module registration
    parser.add_subcommand("psql", psql.PSQL)
    parser.add_subcommand("terminalserver", terminal.TerminalServer)
    parser.add_subcommand("admin", admin.AdminCli)
    ### / module registration

    loop = asyncio.new_event_loop()

    args = parser.parse_args(loop)

<<<<<<< HEAD
    config = read_config(args.config_path)  # pylint: disable=no-member
=======

    if args.mock:
        config = mock_config()
    else:
        config = read_config(args.config_path)
>>>>>>> ca4e0f39

    args.run_subcommand(loop, config=config)


if __name__ == "__main__":
    main()<|MERGE_RESOLUTION|>--- conflicted
+++ resolved
@@ -25,15 +25,11 @@
 
     args = parser.parse_args(loop)
 
-<<<<<<< HEAD
-    config = read_config(args.config_path)  # pylint: disable=no-member
-=======
 
     if args.mock:
         config = mock_config()
     else:
-        config = read_config(args.config_path)
->>>>>>> ca4e0f39
+        config = read_config(args.config_path)  # pylint: disable=no-member
 
     args.run_subcommand(loop, config=config)
 
