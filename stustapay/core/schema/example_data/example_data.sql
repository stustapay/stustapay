-- stustapay example data
--
-- Add test data to tables in the base schema
-- targets >=postgresql-13

begin;

set plpgsql.extra_warnings to 'all';
set datestyle to 'ISO';


insert into user_tag_secret (
    id, key0, key1
) overriding system value
values
    (0, decode('000102030405060708090a0b0c0d0e0f', 'hex'), decode('000102030405060708090a0b0c0d0e0f', 'hex'))
    on conflict do nothing;


insert into user_tag (
    uid, pin, serial, restriction, secret
)
values
    (1234, 'pin', null, null, null),
    (13876489173, null, null, null, null),
    (5424726191074820, 'LOL-tag2', 'serial2', null, 0),
    (5424726016640516, 'LOL-tag3', 'serial3', null, 0),
    (5424726268326916, 'LOL-tag4', 'serial4', null, 0)
    on conflict do nothing;


insert into account (
    id, user_tag_uid, type, name, comment, balance, vouchers
) overriding system value
values
    -- virtual accounts are hard coded with ids 0-99
    -- internal
    (100, null, 'internal', 'Cash Desk 0', 'Cash money in register 0', 500.00, 0),
    (101, null, 'internal', 'Rucksack 0', 'Finanzer-rucksack', 200.00, 0),

    -- guests (which would need token IDs)
    (200, 1234, 'private', 'Guest 0', 'Token Balance of Guest 0', 2000000.00, 0),
    (201, 13876489173, 'private', 'Guest 1', 'Token Balance of Guest 1', 30000000.20, 0),
    (201, 5424726191074820, 'private', 'test-tag2', 'test token 2', 30.00, 5),
    (202, null, 'internal', 'test-tag2-internal', 'tag2 internal account', 0.0, 0),
    (203, 5424726016640516, 'private', 'test-tag3', 'test token 3', 15.00, 2),
    (204, 5424726268326916, 'private', 'test-tag4', 'test token 4', 20.00, 2),
    (205, null, 'internal', 'test-tag2-internal', 'tag2 internal account', 0.0, 0)
    on conflict do nothing;
select setval('account_id_seq', 300);


insert into usr (
    id, login, password, description, transport_account_id, cashier_account_id, user_tag_uid
) overriding system value
values
    (0, 'test-cashier', null, 'Some Description', null, 100, 1234),
    -- password is admin
    (1, 'admin' , '$2b$12$pic/ICOrv6eOAPDCPvLRuuwYihKbIAlP4MhXa8.ccCHy2IaTSVr0W', null, null, null, null),
    (2, 'tag2', null, null, null, 202, 5424726191074820),
    (4, 'tag4', null, null, null, 205, 5424726268326916),
    (5, 'finanzorga' , '$2b$12$pic/ICOrv6eOAPDCPvLRuuwYihKbIAlP4MhXa8.ccCHy2IaTSVr0W', null, null, null, null)
    on conflict do nothing;
select setval('usr_id_seq', 100);

insert into user_to_role (
    user_id, role_id
)
values
    (0, 2), -- cashier
    (1, 0), -- admin
    (1, 1), -- finanzorga
    (2, 0), -- tag #2, admin
    (2, 1), -- tag #2, finanzorga
    (2, 2), -- tag #2, cashier
    (4, 2), -- tag #4, cashier
    (5, 1)  -- tag #4, cashier
    on conflict do nothing;

insert into user_role_to_privilege (
    role_id, privilege
)
values
    (0, 'can_book_orders')
    on conflict do nothing;


insert into product (
    id, name, price, price_in_vouchers, fixed_price, target_account_id, tax_name, is_returnable, is_locked
) overriding system value
values
    -- Special Product: id 0-99
    -- Pfand
    (10, 'Pfand', 2.00, null, true, 2, 'none', true, true),

    -- Getränke
    (100, 'Helles 1.0l', 5.00, 2, true, null, 'ust', false, true),
    (101, 'Helles 0.5l', 3.00, 1, true, null, 'ust', false, true),
    (102, 'Weißbier 1.0l', 5.00, 2, true, null, 'ust', false, true),
    (103, 'Weißbier 0.5l', 3.00, 1, true, null, 'ust', false, true),
    (104, 'Radler 1.0l', 5.00, 2, true, null, 'ust', false, true),
    (105, 'Radler 0.5l', 3.00, 1, true, null, 'ust', false, true),
    (106, 'Russ 1.0l', 5.00, 2, true, null, 'ust', false, true),
    (107, 'Russ 0.5l', 3.00, 1, true, null, 'ust', false, true),
    (108, 'Limonade 1.0l', 2.00, 2, true, null, 'ust', false, true),
    (109, 'Whisky 1.0l', 20.00, 10, true, null, 'ust', false, true),
    -- Essen
    (150, 'Weißwurst', 2.00, null, true, null, 'eust', false, true),
    -- Freipreis
    (1000, 'Brotladen', null, null, false, null, 'transparent', false, true)
    on conflict do nothing;
select setval('product_id_seq', 200);

insert into product_restriction (
    id, restriction
)
values
    -- alcohol is not allowed below 16
    (100, 'under_16'),
    (101, 'under_16'),
    (102, 'under_16'),
    (103, 'under_16'),
    (104, 'under_16'),
    (105, 'under_16'),
    (106, 'under_16'),
    (107, 'under_16'),
    -- whisky is not allowed below 18 (and thus explicit below 16)
    (109, 'under_16'),
    (109, 'under_18')
    on conflict do nothing;

insert into till_button (
    id, name
) overriding system value
values
    (0, 'Helles 0,5l'),
    (1, 'Helles 1,0l'),
    (2, 'Russ 0,5l'),
    (3, 'Pfand zurück'),
    (4, 'Brotladen'),
    (5, 'Weißwurst')
    on conflict do nothing;
select setval('till_button_id_seq', 100);

insert into till_button_product (
    button_id, product_id
)  values
    -- getränke + pfand
    (0, 101),
    (0, 10),
    (1, 100),
    (1, 10),
    (2, 107),
    (2, 10),
    (3, 10),
    -- brotladen
    (4, 1000),
    -- weißwurst
    (5, 150)
    on conflict do nothing;


insert into till_layout (
    id, name, description
) overriding system value
values
    (0, 'Alles', 'Alle Features zum Testen'),
    (1, 'Bierkasse', 'Allgemeine Bierkasse'),
    (2, 'Aufladekasse', 'Allgemeine Aufladekasse')
    on conflict do nothing;
select setval('till_layout_id_seq', 100);

insert into till_layout_to_button (
    layout_id, button_id, sequence_number
) values
    -- dev
    (0, 0, 0),
    (0, 1, 1),
    (0, 2, 2),
    (0, 3, 3),
    (0, 4, 4),
    (0, 5, 5),
    -- pot
    (1, 0, 0),
    (1, 1, 1),
    (1, 2, 2),
    (1, 3, 3)
    on conflict do nothing;

insert into till_profile (
    id, name, description, layout_id, allow_top_up, allow_cash_out, allow_ticket_sale
) overriding system value
values
    (0, 'Develop', 'Allmächtige Kasse', 0, true, true, true),
    (1, 'Pot', 'Allgemeine Pot Bierkasse', 1, false, false, false),
    (2, 'Festzelt Aufladung', 'Aufladekasse', 2, true, true, false)
    on conflict do nothing;
select setval('till_profile_id_seq', 100);

insert into allowed_user_roles_for_till_profile (profile_id, role_id)
values
    (0, 0),
    (0, 1),
    (0, 2),
    (0, 3),
    (0, 4),
    (1, 0),
    (1, 1),
    (1, 2),
    (1, 3),
    (1, 4);

insert into till (
    id, name, description, active_profile_id, active_user_id, active_user_role_id, registration_uuid, session_uuid, tse_id, active_shift
) overriding system value
values
    (0, 'stustapay-dev', 'Allmachtskasse', 0, 2, 0, '4c8e406f-a579-45f5-a626-dc8675b65b2e'::uuid, null, 'tse1', null),
    (3, 'ssc-pot-1', 'Pot Bierkasse', 1, null, null, '5ed89dbd-5af4-4c0c-b521-62e366f72ba9'::uuid, null, 'tse1', null),
    (2, 'ssc-festzelt-topup-1', 'Aufladung im Festzelt', 2, null, null, '479fc0b0-c2ca-4af9-a2f2-3ee5482d647b'::uuid, null, 'tse1', null)
    on conflict do nothing;
select setval('till_id_seq', 100);

insert into till_tse_history (
    till_name, tse_id, what
)
values
    (0, 'tse1', 'register');

insert into ordr (
    id, item_count, booked_at, payment_method, order_type,
    cashier_id, till_id, customer_account_id, z_nr
) overriding system value
values
    -- simple beer with deposit
<<<<<<< HEAD
    (0, 2, '2023-01-01 15:35:02 UTC+1', 'tag', 'sale', 0, 1, 200, 1),
    (3, 2, '2023-01-01 16:35:02 UTC+1', 'tag', 'sale', 0, 0, 200, 1),
    (4, 2, '2023-01-01 17:35:02 UTC+1', 'tag', 'sale', 0, 0, 200, 1),
=======
    (0, 2, '2023-01-01 15:35:02 UTC+1', 'tag', 'sale', 0, 3, 200, 1),
>>>>>>> 3d8717ae
    -- items with different tax rates
    (1, 3, '2023-01-02 17:00:07 UTC+1', 'tag', 'sale', 0, 3, 201, 1),
    -- Top Up EC
    (2, 1, '2023-01-01 17:00:07 UTC+1', 'tag', 'sale', 0, 3, 201, 1)
    on conflict do nothing;
select setval('ordr_id_seq', 100);


insert into line_item (
    order_id, item_id, product_id, quantity, product_price, tax_name, tax_rate
)
values
    -- simple beer with deposit
    (0, 0, 100, 1, 5.00, 'ust', 0.19), -- beer
    (0, 1, 10, 1, 2.00, 'none', 0.00), -- deposit
    -- simple beer with deposit
    (3, 0, 100, 1, 5.00, 'ust', 0.19), -- beer
    (3, 1, 10, 1, 2.00, 'none', 0.00), -- deposit
    -- simple beer with deposit
    (4, 0, 100, 1, 5.00, 'ust', 0.19), -- beer
    (4, 1, 10, 1, 2.00, 'none', 0.00), -- deposit
    -- items with different tax rates
    (1, 0, 100, 2, 5.00, 'ust', 0.19), -- beer
    (1, 1, 10, 2, 2.00, 'none', 0.00), -- deposit
    (1, 2, 150, 1, 2.00, 'eust', 0.07), -- other tax rate
    -- Top Up EC
    (2, 0, 3, 20, 1.00, 'none', 0.00) -- Load 20 Money
    on conflict do nothing;

insert into transaction (
    id, order_id, description, source_account, target_account, booked_at, amount, vouchers
) overriding system value
values
    -- simple beer with deposit
    (0, 0, null, 200, 0, '2023-01-01 15:35:01 UTC+1', 5.00, 0),
    (1, 0, null, 200, 2, '2023-01-01 15:35:02 UTC+1', 2.00, 0),
    -- items with different tax rates
    (2, 1, null, 201, 0, '2023-01-02 17:00:05 UTC+1', 10.00,0),
    (3, 1, null, 201, 2, '2023-01-02 17:00:06 UTC+1', 4.00, 0),
    (4, 1, null, 201, 2, '2023-01-02 17:00:07 UTC+1', 2.00, 0),
    -- Top Up EC
    (5, 2, null, 3, 201, '2023-01-01 17:00:06 UTC+1', 20.00, 0)
    on conflict do nothing;
select setval('transaction_id_seq', 100);

INSERT INTO bon (
    id, generated, generated_at, error, output_file
)
VALUES
    (0, true, '2023-01-01 15:34:57 UTC+1', null, 'test_bon.pdf'),
    (1, false, null, null, null)
ON CONFLICT (id) DO UPDATE
SET
    generated = EXCLUDED.generated,
    generated_at = EXCLUDED.generated_at,
    error = EXCLUDED.error,
    output_file = EXCLUDED.output_file;

insert into tse_signature (
    id
)
values
    (0),
    (1),
    (2)
    on conflict do nothing;

insert into cash_register (
    name
) overriding system value
values
    ('Blechkasse 1'),
    ('Blechkasse 2'),
    ('Blechkasse 3'),
    ('Blechkasse 4'),
    ('Blechkasse 5'),
    ('Blechkasse 6'),
    ('Blechkasse 7');

commit;<|MERGE_RESOLUTION|>--- conflicted
+++ resolved
@@ -232,13 +232,9 @@
 ) overriding system value
 values
     -- simple beer with deposit
-<<<<<<< HEAD
     (0, 2, '2023-01-01 15:35:02 UTC+1', 'tag', 'sale', 0, 1, 200, 1),
     (3, 2, '2023-01-01 16:35:02 UTC+1', 'tag', 'sale', 0, 0, 200, 1),
     (4, 2, '2023-01-01 17:35:02 UTC+1', 'tag', 'sale', 0, 0, 200, 1),
-=======
-    (0, 2, '2023-01-01 15:35:02 UTC+1', 'tag', 'sale', 0, 3, 200, 1),
->>>>>>> 3d8717ae
     -- items with different tax rates
     (1, 3, '2023-01-02 17:00:07 UTC+1', 'tag', 'sale', 0, 3, 201, 1),
     -- Top Up EC
