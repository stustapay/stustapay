-- stustapay example data
--
-- Add test data to tables in the base schema
-- targets >=postgresql-13

begin;

set plpgsql.extra_warnings to 'all';


insert into user_tag (
    id, uid, pin, serial, restriction, secret
)
values
    (0, 1234, null, null, null, null),
    (1, 13876489173, null, null, null, null)
    on conflict do nothing;


insert into account (
    id, user_tag_id, type, name, comment, balance
)
values
    -- virtual accounts are hard coded with ids 0-99
    -- internal
    (100, null, 'internal', 'Cash Desk 0', 'Cash money in register 0', 500.00),
    (101, null, 'internal', 'Rucksack 0', 'Finanzer-rucksack', 200.00),

    -- guests (which would need token IDs)
    (200, 0, 'private', 'Guest 0', 'Token Balance of Guest 0', 20.00),
    (201, 1, 'private', 'Guest 1', 'Token Balance of Guest 1', 300.20)
    on conflict do nothing;
select setval('account_id_seq', 300);


insert into usr (
    id, name, password, description, account_id
)
values
    (0, 'Test Cashier', 'password', 'Some Description', 100),
    -- password is admin
    (1, 'admin' , '$2b$12$pic/ICOrv6eOAPDCPvLRuuwYihKbIAlP4MhXa8.ccCHy2IaTSVr0W' , null, null)
    on conflict do nothing;
select setval('usr_id_seq', 100);


insert into usr_privs (
    usr, priv
)
values
    (1, 'admin')
    on conflict do nothing;


insert into product (
    id, name, price, fixed_price, target_account_id, tax_name
)
values
    -- Getränke
    (0, 'Helles 1.0l', 5.00, true, null, 'ust'),
    (1, 'Helles 0.5l', 3.00, true, null, 'ust'),
    (2, 'Weißbier 1.0l', 5.00, true, null, 'ust'),
    (3, 'Weißbier 0.5l', 3.00, true, null, 'ust'),
    (4, 'Radler 1.0l', 5.00, true, null, 'ust'),
    (5, 'Radler 0.5l', 3.00, true, null, 'ust'),
    (6, 'Russ 1.0l', 5.00, true, null, 'ust'),
    (7, 'Russ 0.5l', 3.00, true, null, 'ust'),
    (8, 'Limonade 1.0l', 2.00, true, null, 'ust'),
    (14, 'Whisky 1.0l', 20.00, true, null, 'ust'),
    -- Essen
    (9, 'Weißwurst', 2.00, true, null, 'eust'),
    -- Pfand
    (10, 'Pfand', 2.00, true, 2, 'none'),
    (11, 'Pfand zurück', -2.00, true, 2, 'none'),
    -- Top Up
    (12, 'Aufladen', null, false, null, 'none'),
    (13, 'Auszahlen', null, false, null, 'none')
    on conflict do nothing;
select setval('product_id_seq', 100);

insert into product_restriction (
    id, restriction
)
values
    -- alcohol is not allowed below 16
    (0, 'under_16'),
    (1, 'under_16'),
    (2, 'under_16'),
    (3, 'under_16'),
    (4, 'under_16'),
    (5, 'under_16'),
    (6, 'under_16'),
    (7, 'under_16'),
    -- whisky is not allowed below 18 (and thus explicit below 16)
    (14, 'under_16'),
    (14, 'under_18')
    on conflict do nothing;

insert into till_layout (
    id, name, description
)
values
    (0, 'Bierkasse', 'Allgemeine Bierkasse')
on conflict do nothing;
select setval('till_layout_id_seq', 100);

insert into till_profile (
    id, name, description, layout_id
)
values
    (0, 'Pot', 'Allgemeine Pot Bierkasse', 0)
on conflict do nothing;
select setval('till_profile_id_seq', 100);

insert into till (
    id, name, description, registration_uuid, session_uuid, tse_id, active_shift, active_profile_id
)
values
    (0, 'Terminal 0', 'Test Terminal', null, 'a0eebc99-9c0b-4ef8-bb6d-6bb9bd380a11', 'tse 0', 'Shift 0', 0)
    on conflict do nothing;
select setval('till_id_seq', 100);


insert into ordr (
<<<<<<< HEAD
    id, itemcount, status, created_at, finished_at, payment_method, order_type,
    cashier_id, terminal_id, customer_account_id
=======
    id, itemcount, status, created_at, finished_at, payment_method, cashier_id, till_id, customer_account_id
>>>>>>> 0ac7a329
)
values
    -- simple beer with deposit
    (0, 2, 'done', '01.01.2023 15:34:17 UTC+1', '01.01.2023 15:35:02 UTC+1', 'token', 'sale', 0, 0, 200),
    -- items with different tax rates
    (1, 3, 'done', '02.01.2023 16:59:20 UTC+1', '02.01.2023 17:00:07 UTC+1', 'token', 'sale', 0, 0, 201),
    -- Top Up EC
    (2, 1, 'done', '01.01.2023 16:59:20 UTC+1', '01.01.2023 17:00:07 UTC+1', 'token', 'sale', 0, 0, 201)
    on conflict do nothing;
select setval('ordr_id_seq', 100);


insert into lineitem (
    order_id, item_id, product_id, quantity, price, tax_name, tax_rate
)
values
    -- simple beer with deposit
    (0, 0, 0, 1, 5.00, 'ust', 0.19), -- beer
    (0, 1, 10, 1, 2.00, 'none', 0.00), -- deposit
    -- items with different tax rates
    (1, 0, 0, 2, 5.00, 'ust', 0.19), -- beer
    (1, 1, 10, 2, 2.00, 'none', 0.00), -- deposit
    (1, 2, 9, 1, 2.00, 'eust', 0.07), -- other tax rate
    -- Top Up EC
    (2, 0, 13, 20, 1.00, 'none', 0.00) -- Load 20 Money
    on conflict do nothing;

insert into transaction (
    id, order_id, description, source_account, target_account, booked_at, amount, tax_rate, tax_name
)
values
    -- simple beer with deposit
    (0, 0, null, 200, 0, '01.01.2023 15:35:01 UTC+1', 5.00, 0.19, 'ust'),
    (1, 0, null, 200, 2, '01.01.2023 15:35:02 UTC+1', 2.00, 0.00, 'none'),
    -- items with different tax rates
    (2, 1, null, 201, 0, '02.01.2023 17:00:05 UTC+1', 10.00, 0.19, 'ust'),
    (3, 1, null, 201, 2, '02.01.2023 17:00:06 UTC+1', 4.00, 0.00, 'none'),
    (4, 1, null, 201, 2, '02.01.2023 17:00:07 UTC+1', 2.00, 0.07, 'eust'),
    -- Top Up EC
    (5, 2, null, 3, 201, '01.01.2023 17:00:06 UTC+1', 20.00, 0.00, 'none')
    on conflict do nothing;
select setval('transaction_id_seq', 100);

insert into bon (
    id, generated, generated_at, error, output_file
)
values
    (0, true, '01.01.2023 15:34:57 UTC+1', null, null),
    (1, false, null, null, null)
    -- transaction 2 would not need a bon, as it is a top up
    on conflict do nothing;

commit;
<|MERGE_RESOLUTION|>--- conflicted
+++ resolved
@@ -34,12 +34,12 @@
 
 
 insert into usr (
-    id, name, password, description, account_id
+    id, name, password, description, transport_account_id, cashier_account_id
 )
 values
-    (0, 'Test Cashier', 'password', 'Some Description', 100),
+    (0, 'Test Cashier', 'password', 'Some Description', null, 100),
     -- password is admin
-    (1, 'admin' , '$2b$12$pic/ICOrv6eOAPDCPvLRuuwYihKbIAlP4MhXa8.ccCHy2IaTSVr0W' , null, null)
+    (1, 'admin' , '$2b$12$pic/ICOrv6eOAPDCPvLRuuwYihKbIAlP4MhXa8.ccCHy2IaTSVr0W' , null, null, null)
     on conflict do nothing;
 select setval('usr_id_seq', 100);
 
@@ -122,12 +122,8 @@
 
 
 insert into ordr (
-<<<<<<< HEAD
     id, itemcount, status, created_at, finished_at, payment_method, order_type,
-    cashier_id, terminal_id, customer_account_id
-=======
-    id, itemcount, status, created_at, finished_at, payment_method, cashier_id, till_id, customer_account_id
->>>>>>> 0ac7a329
+    cashier_id, till_id, customer_account_id
 )
 values
     -- simple beer with deposit
