-- revision: 62df6b55
-- requires: null

-- stustapay core database
--
-- (c) 2022-2023 Jonas Jelten <jj@sft.lol>
-- (c) 2022-2023 Leo Fahrbach <leo.fahrbach@stusta.de>
--
-- targets >=postgresql-13
--
-- double-entry bookkeeping for festival payment system.
-- - user identification through tokens
-- - accounts for users, ware input/output and payment providers
-- - products with custom tax rates
-- - till configuration profiles

-- security definer functions are executed in setuid-mode
-- to grant access to them, use:
--   grant execute on function some_function_name to some_insecure_user;

begin;

set plpgsql.extra_warnings to 'all';


-------- tables

-- general key-value config
create table if not exists config (
    key text not null primary key,
    value text
);
insert into config (
    key, value
)
values
    -- event organizer name
    ('bon.issuer', 'der verein'),
    -- event organizer address
    ('bon.addr', E'Müsterstraße 12\n12398 Test Stadt'),
    -- title on top of the bon. This usually is the name of the event like StuStaCulum 2023
    ('bon.title', 'StuStaCulum 2023'),
    -- json array. One of the strings is printed at the end of a bon
    ('bon.closing_texts', '["funny text 0", "funny text 1", "funny text 2", "funny text 3"]'),

    -- Umsatzsteuer ID. Needed on each bon
    ('ust_id', 'DE123456789'),
    ('currency.symbol', '€'),
    ('currency.identifier', 'EUR'),
    ('entry.initial_topup_amount', '8')
    on conflict do nothing;


create table if not exists restriction_type (
    name text not null primary key
);
insert into restriction_type (
    name
)
values
    ('under_18'),
    ('under_16')
    on conflict do nothing;


-- some secret about one or many user_tags
create table if not exists user_tag_secret (
    id bigint primary key generated always as identity,
    key0 bytea not null,
    key1 bytea not null
);


-- for wristbands/cards/...
create table if not exists user_tag (
    -- hardware id of the tag
    uid numeric(20) primary key,
    -- printed on the back
    pin text,
    -- custom serial number secretly stored on each chip
    serial text,
    -- age restriction information
    restriction text references restriction_type(name),

    -- to validate tag authenticity
    -- secret maybe shared with several tags.
    secret bigint references user_tag_secret(id)
);


create table if not exists account_type (
    name text not null primary key
);
insert into account_type (
    name
)
values
    -- for entry/exit accounts
    ('virtual'),

    -- for safe, backpack, ec, ...
    ('internal'),

    -- the one you buy drinks with
    ('private')

    -- todo: cash_drawer, deposit,
    on conflict do nothing;

-- bookkeeping account
create table if not exists account (
    id bigint primary key generated always as identity (start with 1000),
    user_tag_uid numeric(20) unique references user_tag(uid),
    type text not null references account_type(name),
    name text,
    comment text,

    -- current balance, updated on each transaction
    balance numeric not null default 0,
    -- current number of vouchers, updated on each transaction
    vouchers bigint not null default 0

    -- todo: topup-config
);
insert into account (
    id, user_tag_uid, type, name, comment
) overriding system value
values
    -- virtual accounts are hard coded with ids 0-99
    (0, null, 'virtual', 'Sale Exit', 'target account for sales of the system'),
    (1, null, 'virtual', 'Cash Entry', 'source account, when cash is brought in the system (cash top_up, ...)'),
    (2, null, 'virtual', 'Deposit', 'Deposit currently at the customers'),
    (3, null, 'virtual', 'Sumup', 'source account for sumup top up '),
    (4, null, 'virtual', 'Cash Vault', 'Main Cash tresor. At some point cash top up lands here'),
    (5, null, 'virtual', 'Imbalace', 'Imbalance on a cash register on settlement'),
    (6, null, 'virtual', 'Money / Voucher create', 'Account which will be charged on manual account balance updates and voucher top ups'),
    (7, null, 'virtual', 'Cash Exit', 'target account when cash exists the system, e.g. cash pay outs')
    on conflict do nothing;

create table if not exists account_tag_association_history (
    account_id bigint not null references account(id),
    user_tag_uid numeric(20) references user_tag(uid),
    mapping_was_valid_until timestamptz not null default now(),
    primary key (account_id, user_tag_uid, mapping_was_valid_until)
);

create or replace function update_tag_association_history() returns trigger as
$$
begin
    -- this check is already done in the trigger definition but still included here as to not forget it in the future
    if NEW.user_tag_uid = OLD.user_tag_uid or OLD.user_tag_uid is null then
        return NEW;
    end if;
    insert into account_tag_association_history (account_id, user_tag_uid)
    values (NEW.id, OLD.user_tag_uid);
    return NEW;
end
$$ language plpgsql;

create trigger update_tag_association_history_trigger
    after update of user_tag_uid on account
    for each row
    when (OLD.user_tag_uid is distinct from NEW.user_tag_uid and OLD.user_tag_uid is not null)
    execute function update_tag_association_history();

create table if not exists cash_register (
    id bigint primary key generated always as identity,
    name text not null
);

-- people working with the payment system
create table if not exists usr (
    id bigint primary key generated always as identity,

    login text not null unique,
    constraint login_encoding check ( login ~ '[a-zA-Z0-9\-_]+' ),
    password text,

    display_name text not null default '',
    description text,

    user_tag_uid numeric(20) unique references user_tag(uid) on delete restrict,

    transport_account_id bigint references account(id),
    cashier_account_id bigint references account(id),
    cash_register_id bigint references cash_register(id) unique,
    constraint cash_register_need_cashier_acccount
        check (((cash_register_id is not null) and (cashier_account_id is not null)) or cash_register_id is null),
    -- depending on the transfer action, the correct account is booked

    constraint password_or_user_tag_uid_set check ((user_tag_uid is not null) or (password is not null))
);
comment on column usr.transport_account_id is 'account for orgas to transport cash from one location to another';
comment on column usr.cashier_account_id is 'account for cashiers to store the current cash balance in input or output locations';


create table if not exists usr_session (
    id bigint primary key generated always as identity,
    usr bigint not null references usr(id) on delete cascade
);

create table if not exists customer_session (
    id bigint primary key generated always as identity,
    customer bigint not null references account(id) on delete cascade
);


create table if not exists privilege (
    name text not null primary key
);
insert into privilege (
    name
)
values
    ('account_management'),
    ('cashier_management'),
    ('config_management'),
    ('product_management'),
    ('tax_rate_management'),
    ('user_management'),
    ('till_management'),
    ('order_management'),
    ('terminal_login'),
    ('supervised_terminal_login'),
    ('can_book_orders'),
    ('grant_free_tickets'),
    ('grant_vouchers')
    on conflict do nothing;

create table if not exists user_role (
    id bigint primary key generated always as identity (start with 1000),
    is_privileged boolean not null default false,
    name text not null unique
);

create table if not exists user_to_role (
    user_id bigint not null references usr(id) on delete cascade,
    role_id bigint not null references user_role(id),
    primary key (user_id, role_id)
);

create or replace function user_to_role_updated() returns trigger as
$$
<<locals>> declare
    role_name text;
    user_login text;
    cashier_account_id bigint;
    transport_account_id bigint;
begin
    select name into locals.role_name from user_role where id = NEW.role_id;

    select
        usr.cashier_account_id,
        usr.transport_account_id,
        usr.login
        into locals.cashier_account_id, locals.transport_account_id, locals.user_login
    from usr where id = NEW.user_id;

    if locals.role_name = 'cashier' then
        if locals.cashier_account_id is null then
            insert into account (type, name)
            values ('internal', 'cashier account for ' || locals.user_login)
            returning id into locals.cashier_account_id;

            update usr set cashier_account_id = locals.cashier_account_id where id = NEW.user_id;
        end if;
    end if;
    if locals.role_name = 'finanzorga' then
        if locals.transport_account_id is null then
            insert into account (type, name)
            values ('internal', 'transport account for ' || locals.user_login)
            returning id into locals.transport_account_id;

            update usr set transport_account_id = locals.transport_account_id where id = NEW.user_id;
        end if;
    end if;

    return NEW;
end
$$ language plpgsql;

create trigger user_to_role_updated_trigger
    after insert on user_to_role
    for each row
execute function user_to_role_updated();

create table if not exists user_role_to_privilege (
    role_id bigint not null references user_role(id) on delete cascade,
    privilege text not null references privilege(name),
    primary key (role_id, privilege)
);

insert into user_role (
    id, name, is_privileged
) overriding system value
values
    (0, 'admin', true),
    (1, 'finanzorga', true),
    (2, 'cashier', false),
    (3, 'standleiter', false),
    (4, 'infozelt helfer', false)
on conflict do nothing;

insert into user_role_to_privilege (
    role_id, privilege
)
values
    -- admin
    (0, 'account_management'),
    (0, 'cashier_management'),
    (0, 'config_management'),
    (0, 'product_management'),
    (0, 'tax_rate_management'),
    (0, 'user_management'),
    (0, 'till_management'),
    (0, 'order_management'),
    (0, 'terminal_login'),
    (0, 'grant_free_tickets'),
    (0, 'grant_vouchers'),
    -- finanzorga
    (1, 'account_management'),
    (1, 'cashier_management'),
    (1, 'product_management'),
    (1, 'user_management'),
    (1, 'till_management'),
    (1, 'order_management'),
    (1, 'terminal_login'),
    (1, 'grant_free_tickets'),
    (1, 'grant_vouchers'),
    -- cashier
    (2, 'supervised_terminal_login'),
    (2, 'can_book_orders'),
    -- standleiter
    (3, 'terminal_login'),
    (3, 'grant_vouchers'),
    -- infozelt helfer
    (4, 'supervised_terminal_login'),
    (4, 'grant_free_tickets'),
    (4, 'grant_vouchers');

create or replace view user_role_with_privileges as (
    select
        r.*,
        coalesce(privs.privileges, '{}'::text array) as privileges
    from user_role r
    left join (
        select ur.role_id, array_agg(ur.privilege) as privileges
        from user_role_to_privilege ur
        group by ur.role_id
    ) privs on r.id = privs.role_id
);

create or replace view user_with_roles as (
    select
        usr.*,
        coalesce(roles.roles, '{}'::text array) as role_names
    from usr
    left join (
        select utr.user_id as user_id, array_agg(ur.name) as roles
        from user_to_role utr
        join user_role ur on utr.role_id = ur.id
        group by utr.user_id
    ) roles on usr.id = roles.user_id
);

create or replace view user_with_privileges as (
    select
        usr.*,
        coalesce(privs.privileges, '{}'::text array) as privileges
    from usr
    left join (
        select utr.user_id, array_agg(urtp.privilege) as privileges
        from user_to_role utr
        join user_role_to_privilege urtp on utr.role_id = urtp.role_id
        group by utr.user_id
    ) privs on usr.id = privs.user_id
);

create table if not exists payment_method (
    name text not null primary key
);
insert into payment_method (
    name
)
values
    -- when topping up with cash
    ('cash'),

    -- when topping up with sumup
    ('sumup'),

    -- payment with tag
    ('tag')

    -- todo: paypal

    on conflict do nothing;

create table if not exists order_type(
    name text not null primary key
);
insert into order_type (
    name
)
values
    -- top up customer account
    ('top_up'),
    -- buy items to consume
    ('sale'),
    -- cancel a sale
    ('cancel_sale'),
    -- pay out remaining balance on a tag
    ('pay_out'),
    -- sale of a ticket in combination with an initial top up
    ('ticket'),
    ('money_transfer')
    on conflict do nothing;


create table if not exists tax (
    name text not null primary key,
    rate numeric not null,
    description text not null
);
insert into tax (
    name, rate, description
)
values
    -- for internal transfers, THIS LINE MUST NOT BE DELETED, EVEN BY AN ADMIN
    ('none', 0.0, 'keine Steuer'),

    -- reduced sales tax for food etc
    -- ermäßigte umsatzsteuer in deutschland
    ('eust', 0.07, 'ermäßigte Umsatzsteuer'),

    -- normal sales tax
    -- umsatzsteuer in deutschland
    ('ust', 0.19, 'normale Umsatzsteuer'),

    -- no tax, when we're the payment system of another legal entity.
    ('transparent', 0.0, 'abgeführt von Begünstigtem')

    on conflict do nothing;


create table if not exists product (
    id bigint primary key generated always as identity (start with 1000),
    -- todo: ean or something for receipt?
    name text not null unique,

    price numeric,
    fixed_price boolean not null default true,
    price_in_vouchers bigint, -- will be null if this product cannot be bought with vouchers
    constraint product_vouchers_only_with_fixed_price check ( price_in_vouchers is not null and fixed_price or price_in_vouchers is null ),
    constraint product_not_fixed_or_price check ( price is not null = fixed_price),
    constraint product_price_in_vouchers_not_zero check ( price_in_vouchers <> 0 ),  -- should be null to avoid divbyzero then

    -- whether the core metadata of this product (price, price_in_vouchers, fixed_price, tax_name and target_account_id) is editable
    is_locked bool not null default false,

    -- whether or not this product
    is_returnable bool not null default false,

    -- if target account is set, the product is booked to this specific account,
    -- e.g. for the deposit account, or a specific exit account (for beer, ...)
    target_account_id bigint references account(id),

    tax_name text not null references tax(name)
);
comment on column product.price is 'price including tax (what is charged in the end)';
comment on column product.fixed_price is 'price is not fixed, e.g for top up. Then price=null and set with the api call';


insert into product (id, name, fixed_price, price, tax_name, is_locked) overriding system value
values
    (1, 'Rabatt', false, null, 'none', true),
    (2, 'Aufladen', false, null, 'none', true),
    (3, 'Auszahlen', false, null, 'none', true),
    (4, 'Eintritt', true, 12, 'ust', true),
    (5, 'Eintritt U18', true, 12, 'ust', true),
    (6, 'Eintritt U16', true, 12, 'ust', true),
    (7, 'Geldtransit', false, null, 'none', true);

-- which products are not allowed to be bought with the user tag restriction (eg beer, below 16)
create table if not exists product_restriction (
    id bigint not null references product(id) on delete cascade,
    restriction text not null references restriction_type(name) on delete cascade,
    unique (id, restriction)
);

create or replace view product_with_tax_and_restrictions as (
    select
        p.*,
        -- price_in_vouchers is never 0 due to constraint product_price_in_vouchers_not_zero
        p.price / p.price_in_vouchers as price_per_voucher,
        tax.rate as tax_rate,
        coalesce(pr.restrictions, '{}'::text array) as restrictions
    from product p
    join tax on p.tax_name = tax.name
    left join (
        select r.id, array_agg(r.restriction) as restrictions
        from product_restriction r
        group by r.id
    ) pr on pr.id = p.id
);

create or replace view product_as_json as (
    select p.id, json_agg(p)->0 as json
    from product_with_tax_and_restrictions p
    group by p.id
);

create table if not exists till_layout (
    id bigint primary key generated always as identity (start with 1000),
    name text not null unique,
    description text
);

create table if not exists till_button (
    id bigint primary key generated always as identity (start with 1000),
    name text not null unique
);

create or replace function check_button_references_locked_products(
    product_id bigint
) returns boolean as
$$
<<locals>> declare
    is_locked boolean;
begin
    select product.is_locked into locals.is_locked
    from product
    where id = check_button_references_locked_products.product_id;
    return locals.is_locked;
end
$$ language plpgsql;

create or replace function check_button_references_max_one_non_fixed_price_product(
    button_id bigint,
    product_id bigint
) returns boolean as
$$
<<locals>> declare
    n_variable_price_products int;
    new_product_is_fixed_price boolean;
begin
    select count(*) into locals.n_variable_price_products
    from till_button_product tlb
    join product p on tlb.product_id = p.id
    where tlb.button_id = check_button_references_max_one_non_fixed_price_product.button_id and not p.fixed_price;

    select product.fixed_price into locals.new_product_is_fixed_price
    from product
    where id = check_button_references_max_one_non_fixed_price_product.product_id;

    return (locals.n_variable_price_products + (not locals.new_product_is_fixed_price)::int) <= 1;
end
$$ language plpgsql;

create or replace function check_button_references_max_one_returnable_product(
    button_id bigint,
    product_id bigint
) returns boolean as
$$
<<locals>> declare
    n_returnable_products int;
    new_product_is_returnable boolean;
begin
    select count(*) into locals.n_returnable_products
    from till_button_product tlb
        join product p on tlb.product_id = p.id
    where tlb.button_id = check_button_references_max_one_returnable_product.button_id and p.is_returnable;

    select product.is_returnable into locals.new_product_is_returnable
    from product
    where id = check_button_references_max_one_returnable_product.product_id;

    return (locals.n_returnable_products + locals.new_product_is_returnable::int) <= 1;
end
$$ language plpgsql;

create or replace function check_button_references_max_one_voucher_product(
    button_id bigint,
    product_id bigint
) returns boolean as
$$
<<locals>> declare
    n_voucher_products int;
    new_product_has_vouchers boolean;
begin
    select count(*) into locals.n_voucher_products
    from till_button_product tlb
        join product p on tlb.product_id = p.id
    where tlb.button_id = check_button_references_max_one_voucher_product.button_id and p.price_in_vouchers is not null;

    select product.price_in_vouchers is not null into locals.new_product_has_vouchers
    from product
    where id = check_button_references_max_one_voucher_product.product_id;

    return (locals.n_voucher_products + locals.new_product_has_vouchers::int) <= 1;
end
$$ language plpgsql;

create table if not exists till_button_product (
    button_id bigint not null references till_button(id) on delete cascade,
    product_id bigint not null references product(id) on delete cascade,
    primary key (button_id, product_id),

    constraint references_only_locked_products check (check_button_references_locked_products(product_id)),
    constraint references_max_one_variable_price_product check (check_button_references_max_one_non_fixed_price_product(button_id, product_id)),
    constraint references_max_one_returnable_product check (check_button_references_max_one_returnable_product(button_id, product_id)),
    constraint references_max_one_voucher_product check (check_button_references_max_one_voucher_product(button_id, product_id))
);

create or replace view till_button_with_products as (
    select
        t.id,
        t.name,
        coalesce(j_view.price, 0) as price, -- sane defaults for buttons without a product
        coalesce(j_view.price_in_vouchers, 0) as price_in_vouchers,
        coalesce(j_view.price_per_voucher, 0) as price_per_voucher,
        coalesce(j_view.fixed_price, true) as fixed_price,
        coalesce(j_view.is_returnable, false) as is_returnable,
        coalesce(j_view.product_ids, '{}'::bigint array) as product_ids
    from till_button t
    left join (
        select
            tlb.button_id,
            sum(coalesce(p.price, 0)) as price,

            -- this assumes that only one product can have a voucher value
            -- because we'd need the products individual voucher prices
            -- and start applying vouchers to the highest price_per_voucher product first.
            sum(coalesce(p.price_in_vouchers, 0)) as price_in_vouchers,
            sum(coalesce(p.price_per_voucher, 0)) as price_per_voucher,

            bool_and(p.fixed_price) as fixed_price, -- a constraint assures us that for variable priced products a button can only refer to one product
            bool_and(p.is_returnable) as is_returnable, -- a constraint assures us that for returnable products a button can only refer to one product
            array_agg(tlb.product_id) as product_ids
        from till_button_product tlb
        join product_with_tax_and_restrictions p on tlb.product_id = p.id
        group by tlb.button_id
        window button_window as (partition by tlb.button_id)
    ) j_view on t.id = j_view.button_id
);

create table if not exists till_layout_to_button (
    layout_id bigint not null references till_layout(id) on delete cascade,
    button_id bigint not null references till_button(id),
    sequence_number bigint not null,
    primary key (layout_id, button_id),
    unique (layout_id, button_id, sequence_number)
);

create or replace view till_layout_with_buttons as (
    select
       t.*,
       coalesce(j_view.button_ids, '{}'::bigint array) as button_ids
    from till_layout t
    left join (
        select tltb.layout_id, array_agg(tltb.button_id order by tltb.sequence_number) as button_ids
        from till_layout_to_button tltb
        group by tltb.layout_id
    ) j_view on t.id = j_view.layout_id
);

create table if not exists till_profile (
    id bigint primary key generated always as identity (start with 1000),
    name text not null unique,
    description text,
    allow_top_up boolean not null default false,
    allow_cash_out boolean not null default false,
    allow_ticket_sale boolean not null default false,
    layout_id bigint not null references till_layout(id)
    -- todo: payment_methods?
);

create table if not exists allowed_user_roles_for_till_profile (
    profile_id bigint not null references till_profile(id) on delete cascade,
    role_id bigint not null references user_role(id),
    primary key (profile_id, role_id)
);

create or replace view till_profile_with_allowed_roles as (
    select
        p.*,
        coalesce(roles.role_ids, '{}'::bigint array) as allowed_role_ids,
        coalesce(roles.role_names, '{}'::text array) as allowed_role_names
    from till_profile p
    left join (
        select a.profile_id, array_agg(ur.id) as role_ids, array_agg(ur.name) as role_names
        from allowed_user_roles_for_till_profile a
        join user_role ur on a.role_id = ur.id
        group by a.profile_id
    ) roles on roles.profile_id = p.id
);

create table if not exists cash_register_stocking (
    id bigint primary key generated always as identity,
    name text not null,
    euro200 bigint not null default 0,
    euro100 bigint not null default 0,
    euro50 bigint not null default 0,
    euro20 bigint not null default 0,
    euro10 bigint not null default 0,
    euro5 bigint not null default 0,
    euro2 bigint not null default 0,
    euro1 bigint not null default 0,
    cent50 bigint not null default 0,
    cent20 bigint not null default 0,
    cent10 bigint not null default 0,
    cent5 bigint not null default 0,
    cent2 bigint not null default 0,
    cent1 bigint not null default 0,
    variable_in_euro numeric not null default 0,
    total numeric generated always as (
        euro200 * 200.0 +
        euro100 * 100.0 +
        euro50 * 50.0 +
        euro20 * 20.0 +
        euro10 * 10.0 +
        euro5 * 5.0 +
        euro2 * 50.0 +
        euro1 * 25.0 +
        cent50 * 20.0 +
        cent20 * 8.0 +
        cent10 * 4.0 +
        cent5 * 2.5 +
        cent2 * 1.0 +
        cent1 * 0.5 +
        variable_in_euro
    ) stored
);
comment on column cash_register_stocking.euro2 is 'number of rolls, one roll = 25 pcs = 50€';
comment on column cash_register_stocking.euro1 is 'number of rolls, one roll = 25 pcs = 25€';
comment on column cash_register_stocking.cent50 is 'number of rolls, one roll = 40 pcs = 20€';
comment on column cash_register_stocking.cent20 is 'number of rolls, one roll = 40 pcs = 8€';
comment on column cash_register_stocking.cent10 is 'number of rolls, one roll = 40 pcs = 4€';
comment on column cash_register_stocking.cent5 is 'number of rolls, one roll = 50 pcs = 2,50€';
comment on column cash_register_stocking.cent2 is 'number of rolls, one roll = 50 pcs = 1€';
comment on column cash_register_stocking.cent1 is 'number of rolls, one roll = 50 pcs = 0,50€';

-- which cash desks do we have and in which state are they
create table if not exists till (
    id bigint primary key generated always as identity (start with 1000),
    name text not null unique,
    description text,
    registration_uuid uuid unique,
    session_uuid uuid unique,

    -- how this till is currently mapped to a tse
    tse_id text,

    -- identifies the current active work shift and configuration
    active_shift text,
    active_profile_id bigint not null references till_profile(id),
    active_user_id bigint references usr(id),
    active_user_role_id bigint references user_role(id),
    active_cash_register_id bigint references cash_register(id) unique,
    constraint user_requires_role check ((active_user_id is null) = (active_user_role_id is null)),

    constraint registration_or_session_uuid_null check ((registration_uuid is null) != (session_uuid is null))
);

<<<<<<< HEAD
insert into till_layout (id, name, description) overriding system value values (1, 'Virtual Till Layout', '') ;
insert into till_profile (id, name, description, allow_top_up, allow_cash_out, allow_ticket_sale, layout_id)
    overriding system value values (1, 'Virtual till profile', '', false, false, false, 1);
insert into till (id, name, description, active_profile_id, registration_uuid) overriding system value
values (1, 'Virtual Till', '', 1, gen_random_uuid());


create or replace function handle_till_user_login() returns trigger as
$$
<<locals>> declare
    old_cashier_account_id bigint;
    old_cash_register_id bigint;
    old_cash_register_balance numeric;
    old_order_id bigint;

    new_cashier_account_id bigint;
    new_cash_register_id bigint;
    new_cash_register_balance numeric;
    new_order_id bigint;
begin
    NEW.active_cash_register_id = null;

    if NEW.active_user_id is not null then
        select usr.cash_register_id, usr.cashier_account_id, a.balance
        into locals.new_cash_register_id, locals.new_cashier_account_id, locals.new_cash_register_balance
        from usr
                 join account a on usr.cashier_account_id = a.id
        where usr.id = NEW.active_user_id;

        if locals.new_cash_register_id is not null then
            insert into ordr (item_count, payment_method, order_type, cashier_id, till_id, cash_register_id)
            values (1, 'cash', 'money_transfer', NEW.active_user_id, NEW.id, locals.new_cash_register_id)
            returning id into locals.new_order_id;

            insert into line_item (order_id, item_id, product_id, product_price, quantity, tax_name, tax_rate)
            values
                (locals.new_order_id, 1, 7, locals.new_cash_register_balance, 1, 'none', 0);
            NEW.active_cash_register_id = locals.new_cash_register_id;
        end if;
    end if;

    if OLD.active_user_id is not null then
        select usr.cash_register_id, usr.cashier_account_id, a.balance
        into locals.old_cash_register_id, locals.old_cashier_account_id, locals.old_cash_register_balance
        from usr
                 join account a on usr.cashier_account_id = a.id
        where usr.id = OLD.active_user_id;

        if locals.old_cash_register_id is not null and locals.old_cash_register_balance != 0 then
            insert into ordr (item_count, payment_method, order_type, cashier_id, till_id, cash_register_id)
            values (1, 'cash', 'money_transfer', OLD.active_user_id, OLD.id, locals.old_cash_register_id)
            returning id into locals.old_order_id;

            insert into line_item (order_id, item_id, product_id, product_price, quantity, tax_name, tax_rate)
            values
                (locals.old_order_id, 1, 7, -locals.old_cash_register_balance, 1, 'none', 0);
        end if;
    end if;

    return NEW;
end
$$ language plpgsql;

create trigger handle_till_user_login_trigger
    after update of active_user_id on till
    for each row
    when (OLD.active_user_id is distinct from NEW.active_user_id)
execute function handle_till_user_login();
=======

create type till_tse_history_type as enum ('register', 'deregister');


-- logs all historic till <-> TSE assignments (as registered with the TSE)
create table if not exists till_tse_history (
    till_name text not null,
    tse_id text not null,
    what till_tse_history_type not null,
    date timestamptz not null default now()
);


create function deny_in_trigger() returns trigger language plpgsql as
$$
begin
  return null;
end;
$$;


create trigger till_tse_history_deny_update_delete
before update or delete on till_tse_history
for each row execute function deny_in_trigger();

>>>>>>> 45662b65

-- represents an order of an customer, like buying wares or top up
create table if not exists ordr (
    id bigint primary key generated always as identity,
    uuid uuid not null default gen_random_uuid() unique,

    -- order values can be obtained with order_value

    -- how many line items does this transaction have
    -- determines the next line_item id
    item_count bigint not null default 0,

    booked_at timestamptz not null default now(),

    -- how the order was invoked
    payment_method text not null references payment_method(name),
    -- todo: method_info references payment_information(id) -> (sumup-id, paypal-id, ...)
    --       or inline-json without separate table?

    -- type of the order like, top up, buy beer,
    order_type text not null references order_type(name),
    cancels_order bigint references ordr(id),
    constraint only_cancel_orders_can_reference_orders check((order_type != 'cancel_sale') = (cancels_order is null)),

    -- who created it
    cashier_id bigint not null references usr(id),
    cash_register_id bigint references cash_register(id),
    constraint cash_orders_need_cash_register
        check ((payment_method = 'cash' and cash_register_id is not null) or (payment_method != 'cash' and cash_register_id is null)),
    till_id bigint not null references till(id),
    -- customer is allowed to be null, as it is only known on the final booking, not on the creation of the order
    -- canceled orders can have no customer
    customer_account_id bigint references account(id)
);

-- all products in a transaction
create table if not exists line_item (
    order_id bigint not null references ordr(id),
    item_id bigint not null,
    primary key (order_id, item_id),

    product_id bigint not null references product(id),
    -- current product price
    product_price numeric not null,

    quantity bigint not null default 1,
    constraint quantity_not_zero check ( quantity != 0 ),

    -- tax amount
    tax_name text,
    tax_rate numeric,
    total_price numeric generated always as ( product_price * quantity ) stored,
    total_tax numeric generated always as (
        round(product_price * quantity * tax_rate / (1 + tax_rate ), 2)
    ) stored

    -- TODO: constrain that we can only reference locked products
    -- TODO: constrain that only returnable products lead to a non zero quantity here
);

create or replace view line_item_json as (
    select
        l.*,
        row_to_json(p) as product
    from line_item as l
        join product_with_tax_and_restrictions p on l.product_id = p.id
);

create or replace function new_order_added() returns trigger as
$$
begin
    if NEW is null then
        return null;
    end if;

    -- insert a new tse signing request and notify for it
    insert into bon(id) values (NEW.id);
    perform pg_notify('bon', NEW.id::text);

    -- send general notifications, used e.g. for instant UI updates
    perform pg_notify(
        'order',
        json_build_object(
            'order_id', NEW.id,
            'order_uuid', NEW.uuid,
            'cashier_id', NEW.cashier_id,
            'till_id', NEW.till_id
        )::text
    );

    return NEW;
end;
$$ language plpgsql;

drop trigger if exists new_order_trigger on ordr;
create trigger new_order_trigger
    after insert
    on ordr
    for each row
execute function new_order_added();

-- aggregates the line_item's amounts
create or replace view order_value as
    select
        ordr.*,
        sum(total_price) as total_price,
        sum(total_tax) as total_tax,
        sum(total_price - total_tax) as total_no_tax,
        json_agg(line_item_json) as line_items
    from
        ordr
        left join line_item_json
            on (ordr.id = line_item_json.order_id)
    group by
        ordr.id;

-- show all line items
create or replace view order_items as
    select
        ordr.*,
        line_item.*
    from
        ordr
        left join line_item
            on (ordr.id = line_item.order_id);

-- aggregated tax rate of items
create or replace view order_tax_rates as
    select
        ordr.*,
        tax_name,
        tax_rate,
        sum(total_price) as total_price,
        sum(total_tax) as total_tax,
        sum(total_price - total_tax) as total_no_tax
    from
        ordr
        left join line_item
            on (ordr.id = order_id)
        group by
            ordr.id, tax_rate, tax_name;


create table if not exists transaction (
    -- represents a transaction of one account to another
    -- one order can consist of multiple transactions, hence the extra table
    --      e.g. wares to the ware output account
    --      and deposit to a specific deposit account
    id bigint primary key generated always as identity,
    order_id bigint references ordr(id),
    -- for transactions without an associated order we want to track who caused this transaction
    conducting_user_id bigint references usr(id),
    constraint conducting_user_id_or_order_is_set check ((order_id is null) != (conducting_user_id is null)),

    -- what was booked in this transaction  (backpack, items, ...)
    description text,

    source_account bigint not null references account(id),
    target_account bigint not null references account(id),
    constraint source_target_account_different check (source_account != target_account),

    booked_at timestamptz not null default now(),

    -- amount being transferred from source_account to target_account
    amount numeric not null,
    constraint amount_positive check (amount >= 0),
    vouchers bigint not null,
    constraint vouchers_positive check (vouchers >= 0)
);

create table if not exists cashier_shift (
    id bigint primary key generated always as identity,
    -- TODO: constraint that we can only reference users with a cashier account id
    cashier_id bigint references usr(id),
    closing_out_user_id bigint references usr(id),
    started_at timestamptz not null,
    ended_at timestamptz not null,
    final_cash_drawer_balance numeric not null,
    final_cash_drawer_imbalance numeric not null,
    comment text not null,
    close_out_order_id bigint not null references ordr(id)
);

create or replace view cashier as (
    select
        usr.id,
        usr.login,
        usr.display_name,
        usr.description,
        usr.user_tag_uid,
        usr.transport_account_id,
        usr.cashier_account_id,
        usr.cash_register_id,
        a.balance as cash_drawer_balance,
        t.id as till_id
    from usr
    join account a on usr.cashier_account_id = a.id
    left join till t on t.active_user_id = usr.id
);


-- book a new transaction and update the account balances automatically, returns the new transaction_id
create or replace function book_transaction (
    order_id bigint,
    description text,
    source_account_id bigint,
    target_account_id bigint,
    amount numeric,
    vouchers_amount bigint,
    booked_at timestamptz default now(),
    conducting_user_id bigint default null
)
    returns bigint as $$
<<locals>> declare
    transaction_id bigint;
    temp_account_id bigint;
begin
    if vouchers_amount * amount < 0 then
        raise 'vouchers_amount and amount must have the same sign';
    end if;

    if amount < 0 or vouchers_amount < 0 then
        -- swap account on negative amount, as only non-negative transactions are allowed
        temp_account_id = source_account_id;
        source_account_id = target_account_id;
        target_account_id = temp_account_id;
        amount = -amount;
        vouchers_amount = -vouchers_amount;
    end if;

    -- add new transaction
    insert into transaction (
        order_id, description, source_account, target_account, amount, vouchers, booked_at, conducting_user_id
    )
    values (
        book_transaction.order_id,
        book_transaction.description,
        book_transaction.source_account_id,
        book_transaction.target_account_id,
        book_transaction.amount,
        book_transaction.vouchers_amount,
        book_transaction.booked_at,
        book_transaction.conducting_user_id
    ) returning id into locals.transaction_id;

    -- update account values
    update account set
        balance = balance - amount,
        vouchers = vouchers - vouchers_amount
        where id = source_account_id;
    update account set
        balance = balance + amount,
        vouchers = vouchers + vouchers_amount
        where id = target_account_id;

    return locals.transaction_id;

end;
$$ language plpgsql;


create table if not exists tse (
    tse_id                    serial primary key,
    tse_name                  text not null,

    tse_serial                text not null,
    tse_hashalgo              text not null,
    tse_time_format           text not null,
    tse_public_key            text not null,
    tse_certificate           text not null,
    tse_process_data_encoding text not null
);


create type tse_signature_status as enum ('todo', 'pending', 'done', 'failure');
create table tse_signature_status_info (
    enum_value tse_signature_status primary key,
    name text not null,
    description text not null
);


insert into tse_signature_status_info (enum_value, name, description) values
    ('todo', 'todo', 'Signature request is enqueued'),
    ('pending', 'pending', 'Signature is being created by TSE'),
    ('done', 'done', 'Signature was successful'),
    ('failure', 'failure', 'Failed to create signature') on conflict do nothing;


-- requests the tse module to sign something
create table if not exists tse_signature (
    id bigint primary key references ordr(id),

    signature_status tse_signature_status not null default 'todo',
    -- TSE signature result message (error message or success message)
    result_message  text,
    constraint result_message_set check ((result_message is null) = (signature_status = 'todo' or signature_status = 'pending')),

    created timestamptz not null default now(),
    last_update timestamptz not null default now(),

    -- id of the TSE that was used to create the signature
    tse_id          text,
    constraint tse_id_set check ((tse_id is null) = (signature_status = 'todo')),

    -- signature input for the TSE
    transaction_process_type text,
    constraint transaction_process_type_set check ((transaction_process_type is not null) = (signature_status = 'done')),
    transaction_process_data text,
    constraint transaction_process_data_set check ((transaction_process_data is not null) = (signature_status = 'done')),

    -- signature data from the TSE
    tse_transaction text,
    constraint tse_transaction_set check ((tse_transaction is not null) = (signature_status = 'done')),
    tse_signaturenr text,
    constraint tse_signaturenr_set check ((tse_signaturenr is not null) = (signature_status = 'done')),
    tse_start       text,
    constraint tse_start_set check ((tse_start is not null) = (signature_status = 'done')),
    tse_end         text,
    constraint tse_end_set check ((tse_end is not null) = (signature_status = 'done')),
    tse_serial      text,
    constraint tse_serial_set check ((tse_serial is not null) = (signature_status = 'done')),
    tse_hashalgo    text,
    constraint tse_hashalgo_set check ((tse_hashalgo is not null) = (signature_status = 'done')),
    tse_signature   text,
    constraint tse_signature_set check ((tse_signature is not null) = (signature_status = 'done')),
    tse_time_format text,
    constraint tse_time_format_set check ((tse_time_format is not null) = (signature_status = 'done')),
    tse_public_key  text,
    constraint tse_public_key_set check ((tse_public_key is not null) = (signature_status = 'done'))
);


-- partial index for only the unsigned rows in tse_signature
create index on tse_signature (id) where signature_status = 'todo';
create index on tse_signature (id) where signature_status = 'pending';

create function tse_signature_update_trigger_procedure()
returns trigger as $$
begin
    new.last_update = now();
    return new;
end;
$$ language plpgsql;

create trigger tse_signature_update_trigger
    before update
    on
        tse_signature
    for each row
execute function tse_signature_update_trigger_procedure();


-- requests the bon generator to create a new receipt
create table if not exists bon (
    id bigint not null primary key references ordr(id),

    generated bool default false,
    generated_at timestamptz,
    status text,
    -- latex compile error
    error text,

    -- output file path
    output_file text
);


-- wooh \o/
commit;<|MERGE_RESOLUTION|>--- conflicted
+++ resolved
@@ -762,7 +762,6 @@
     constraint registration_or_session_uuid_null check ((registration_uuid is null) != (session_uuid is null))
 );
 
-<<<<<<< HEAD
 insert into till_layout (id, name, description) overriding system value values (1, 'Virtual Till Layout', '') ;
 insert into till_profile (id, name, description, allow_top_up, allow_cash_out, allow_ticket_sale, layout_id)
     overriding system value values (1, 'Virtual till profile', '', false, false, false, 1);
@@ -831,10 +830,8 @@
     for each row
     when (OLD.active_user_id is distinct from NEW.active_user_id)
 execute function handle_till_user_login();
-=======
 
 create type till_tse_history_type as enum ('register', 'deregister');
-
 
 -- logs all historic till <-> TSE assignments (as registered with the TSE)
 create table if not exists till_tse_history (
@@ -848,16 +845,13 @@
 create function deny_in_trigger() returns trigger language plpgsql as
 $$
 begin
-  return null;
+    return null;
 end;
 $$;
-
 
 create trigger till_tse_history_deny_update_delete
 before update or delete on till_tse_history
 for each row execute function deny_in_trigger();
-
->>>>>>> 45662b65
 
 -- represents an order of an customer, like buying wares or top up
 create table if not exists ordr (
