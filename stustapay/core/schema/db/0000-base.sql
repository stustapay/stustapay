--- conflicted
+++ resolved
@@ -48,12 +48,8 @@
     ('currency.symbol', '€'),
     -- Must conform to ISO 4217 for SEPA transfer
     ('currency.identifier', 'EUR'),
-<<<<<<< HEAD
-    ('entry.initial_topup_amount', '8'),
+    ('max_account_balance', '150'),
     ('sumup_topup.enabled', 'true')
-=======
-    ('max_account_balance', '150')
->>>>>>> 5ff777d6
     on conflict do nothing;
 
 
