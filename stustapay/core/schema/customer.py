--- conflicted
+++ resolved
@@ -16,9 +16,6 @@
 
 class OrderWithBon(Order):
     bon_generated: Optional[bool]
-<<<<<<< HEAD
-    bon_output_file: Optional[str]
-=======
     bon_output_file: Optional[str]
 
 
@@ -39,5 +36,4 @@
     status: SumupCheckoutStatus
     date: datetime.datetime
     valid_until: datetime.datetime
-    customer_account_id: str
->>>>>>> 647f5d99
+    customer_account_id: str