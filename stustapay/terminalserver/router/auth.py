from dataclasses import dataclass

<<<<<<< HEAD
from fastapi import APIRouter, HTTPException, status
=======
from fastapi import APIRouter, Depends, HTTPException, status

from stustapay.core.http.context import get_till_service
from stustapay.core.schema.terminal import TerminalRegistrationSuccess
from stustapay.core.service.till.till import TillService
>>>>>>> ace95ddd

from stustapay.core.http.auth_till import CurrentAuthToken
from stustapay.core.http.context import ContextTillService
from stustapay.core.service.till.till import TillRegistrationSuccess

router = APIRouter(
    prefix="/auth",
    tags=["auth"],
    responses={404: {"description": "Not found"}},
)


@dataclass
class TerminalRegistrationPayload:
    registration_uuid: str


<<<<<<< HEAD
@router.post("/register_terminal", summary="Register a new Terminal", response_model=TillRegistrationSuccess)
async def register_terminal(
    payload: TillRegistrationPayload,
    till_service: ContextTillService,
=======
@router.post("/register_terminal", response_model=TerminalRegistrationSuccess)
async def register_terminal(
    payload: TerminalRegistrationPayload,
    till_service: TillService = Depends(get_till_service),
>>>>>>> ace95ddd
):
    result = await till_service.register_terminal(registration_uuid=payload.registration_uuid)
    if result is None:
        raise HTTPException(status_code=status.HTTP_401_UNAUTHORIZED)
    return result


@router.post("/logout_terminal", summary="Log out this Terminal", status_code=status.HTTP_204_NO_CONTENT)
async def logout_terminal(
    token: CurrentAuthToken,
    till_service: ContextTillService,
):
    logged_out = await till_service.logout_terminal(token=token)
    if not logged_out:
        raise HTTPException(status_code=status.HTTP_400_BAD_REQUEST)<|MERGE_RESOLUTION|>--- conflicted
+++ resolved
@@ -1,18 +1,11 @@
 from dataclasses import dataclass
 
-<<<<<<< HEAD
 from fastapi import APIRouter, HTTPException, status
-=======
-from fastapi import APIRouter, Depends, HTTPException, status
-
-from stustapay.core.http.context import get_till_service
-from stustapay.core.schema.terminal import TerminalRegistrationSuccess
-from stustapay.core.service.till.till import TillService
->>>>>>> ace95ddd
 
 from stustapay.core.http.auth_till import CurrentAuthToken
 from stustapay.core.http.context import ContextTillService
-from stustapay.core.service.till.till import TillRegistrationSuccess
+from stustapay.core.schema.terminal import TerminalRegistrationSuccess
+
 
 router = APIRouter(
     prefix="/auth",
@@ -26,17 +19,10 @@
     registration_uuid: str
 
 
-<<<<<<< HEAD
-@router.post("/register_terminal", summary="Register a new Terminal", response_model=TillRegistrationSuccess)
-async def register_terminal(
-    payload: TillRegistrationPayload,
-    till_service: ContextTillService,
-=======
-@router.post("/register_terminal", response_model=TerminalRegistrationSuccess)
+@router.post("/register_terminal", summary="Register a new Terminal", response_model=TerminalRegistrationSuccess)
 async def register_terminal(
     payload: TerminalRegistrationPayload,
-    till_service: TillService = Depends(get_till_service),
->>>>>>> ace95ddd
+    till_service: ContextTillService,
 ):
     result = await till_service.register_terminal(registration_uuid=payload.registration_uuid)
     if result is None:
