--- conflicted
+++ resolved
@@ -3,12 +3,7 @@
 """
 from typing import Optional
 
-<<<<<<< HEAD
 from fastapi import APIRouter
-from pydantic import BaseModel
-=======
-from fastapi import APIRouter, Depends
->>>>>>> ace95ddd
 
 from stustapay.core.http.auth_till import CurrentAuthToken
 from stustapay.core.http.context import ContextOrderService
@@ -17,37 +12,18 @@
 router = APIRouter(prefix="/order", tags=["order"])
 
 
-<<<<<<< HEAD
-class NewOrderPayload(BaseModel):
-    order: NewOrder
-
-
-@router.get("/order", summary="list all orders", response_model=list[Order])
+@router.get("", summary="list all orders", response_model=list[Order])
 async def list_orders(
     token: CurrentAuthToken,
     order_service: ContextOrderService,
-=======
-@router.post("/create", summary="create and execute new order")
-async def create(
-    order: NewOrder,
-    token: str = Depends(get_auth_token),
-    order_service: OrderService = Depends(get_order_service),
->>>>>>> ace95ddd
 ):
     """
     List all the order of the currently logged in Cashier
     """
-<<<<<<< HEAD
     return await order_service.list_orders_terminal(token=token)
 
 
-@router.get("/order/{order_id}", summary="get information about an order", response_model=Optional[Order])
-=======
-    return await order_service.create_order(token=token, new_order=order)
-
-
-@router.get("/{order_id}", summary="get information about an order")
->>>>>>> ace95ddd
+@router.get("/{order_id}", summary="get information about an order", response_model=Optional[Order])
 async def show(
     order_id: int,
     token: CurrentAuthToken,
@@ -56,10 +32,9 @@
     return await order_service.show_order(token=token, order_id=order_id)
 
 
-<<<<<<< HEAD
-@router.post("/order/create", summary="create and execute new order", response_model=PendingOrder)
+@router.post("/create", summary="create and execute new order", response_model=PendingOrder)
 async def create(
-    payload: NewOrderPayload,
+    order: NewOrder,
     token: CurrentAuthToken,
     order_service: ContextOrderService,
 ):
@@ -67,15 +42,10 @@
     Execute the order.
     returns either the completed order, or an error message, why the order could not be completed
     """
-    return await order_service.create_order(token=token, new_order=payload.order)
+    return await order_service.create_order(token=token, new_order=order)
 
 
-@router.get(
-    "/order/{order_id}/process", summary="finish the order and book the transactions", response_model=CompletedOrder
-)
-=======
-@router.get("/{order_id}/process", summary="finish the order and book the transactions")
->>>>>>> ace95ddd
+@router.get("/{order_id}/process", summary="finish the order and book the transactions", response_model=CompletedOrder)
 async def process(
     order_id: int,
     token: CurrentAuthToken,
