# pylint: disable=attribute-defined-outside-init,unexpected-keyword-arg,missing-kwoa
import argparse
import asyncio
import logging
import sys
import threading
from contextlib import contextmanager
from pathlib import Path

import asyncpg

from stustapay.administration.server import Api as AdminApi
from stustapay.bon.generator import Generator
from stustapay.bon.config import read_config as read_bon_config
from stustapay.core.config import Config
from stustapay.core.database import create_db_pool, rebuild_with
from stustapay.core.schema.till import NewTill, NewCashRegisterStocking, NewCashRegister
from stustapay.core.schema.user import UserWithoutId, CASHIER_ROLE_NAME
from stustapay.core.service.auth import AuthService
from stustapay.core.service.common.decorators import with_db_transaction
from stustapay.core.service.till import TillService
from stustapay.core.service.user import UserService
from stustapay.core.subcommand import SubCommand
from stustapay.customer_portal.server import Api as CustomerApi
from stustapay.terminalserver.server import Api as TerminalApi
from stustapay.tse.config import read_config as read_tse_config
from stustapay.tse.signature_processor import SignatureProcessor
from stustapay.tse.simulator import Simulator as TseSimulator

SAMPLE_DATA = Path(__file__).parent / "assets" / "sample_data.sql"

PROFILE_ID_BEER = 0
PROFILE_ID_COCKTAIL = 1
PROFILE_ID_TOPUP = 2
PROFILE_ID_TICKET = 3

CASHIER_TAG_START = 1000
CUSTOMER_TAG_START = 100000


@contextmanager
def empty_sysargs():
    args = sys.argv
    sys.argv = []
    try:
        yield None
    finally:
        sys.argv = args


class FestivalSetup(SubCommand):
    def __init__(self, args, config: Config, **rest):
        del rest  # unused
        self.args = args

        self.config = config
        self.tse_config = read_tse_config(args.tse_config)
        self.bon_config = read_bon_config(args.config_path)

        self.logger = logging.getLogger(__name__)

        self.db_pool = None

        self.n_tills = (
            self.args.n_entry_tills + self.args.n_topup_tills + self.args.n_beer_tills + self.args.n_cocktail_tills
        )

        self.n_cashiers = self.n_tills

    @staticmethod
    def argparse_register(subparser: argparse.ArgumentParser):
<<<<<<< HEAD
        subparsers = subparser.add_subparsers(dest="action")
=======
        subparser.add_argument("action", choices=["database", "start-api"])
        subparser.add_argument(
            "--tse-config",
            type=str,
            help="number of tags to create",
            default=str(Path(__file__).parent.parent.parent / "etc" / "tse.yaml"),
        )
>>>>>>> 8c05ea89
        subparser.add_argument("--n-tags", type=int, help="number of tags to create", default=1000)
        subparser.add_argument("--n-entry-tills", type=int, help="number of entry tills to create", default=10)
        subparser.add_argument("--n-topup-tills", type=int, help="number of topup tills to create", default=8)
        subparser.add_argument("--n-beer-tills", type=int, help="number of beer tills to create", default=20)
        subparser.add_argument("--n-cocktail-tills", type=int, help="number of cocktail tills to create", default=3)

        database_parser = subparsers.add_parser("database", formatter_class=argparse.ArgumentDefaultsHelpFormatter)
        database_parser.add_argument(
            "--db-init-file",
            type=str,
            help="Name of .sql file in the 'core/schema/example_data' that contains the initial DB contents",
            default="simulator_data",
        )

        subparsers.add_parser("start-api")

    def run_admin_api(self):
        parser = argparse.ArgumentParser()
        AdminApi.argparse_register(parser)
        with empty_sysargs():
            args = parser.parse_args()
        admin_api = AdminApi(args=args, config=self.config)
        asyncio.run(admin_api.run())

    def run_terminal_api(self):
        parser = argparse.ArgumentParser()
        TerminalApi.argparse_register(parser)
        with empty_sysargs():
            args = parser.parse_args()
        terminal_api = TerminalApi(args=args, config=self.config)
        asyncio.run(terminal_api.run())

    def run_customer_api(self):
        parser = argparse.ArgumentParser()
        CustomerApi.argparse_register(parser)
        with empty_sysargs():
            args = parser.parse_args()
        customer_api = CustomerApi(args=args, config=self.config)
        asyncio.run(customer_api.run())

    def run_bon_generator(self):
        parser = argparse.ArgumentParser()
        Generator.argparse_register(parser)
        with empty_sysargs():
            args = parser.parse_args()
        bon_generator = Generator(args=args, config=self.bon_config)
        asyncio.run(bon_generator.run())

    def run_tse_simulator(self):
        parser = argparse.ArgumentParser()
        TseSimulator.argparse_register(parser)
        with empty_sysargs():
            args = parser.parse_args()
        simulator = TseSimulator(args=args, config=self.tse_config)
        asyncio.run(simulator.run())

    def run_tse_signature_processor(self):
        parser = argparse.ArgumentParser()
        SignatureProcessor.argparse_register(parser)
        with empty_sysargs():
            args = parser.parse_args()
        processor = SignatureProcessor(args=args, config=self.tse_config)
        asyncio.run(processor.run())

    async def run(self):
        if self.args.action == "database":
            await self.setup()
        elif self.args.action == "start-api":
            admin_api_thread = threading.Thread(target=self.run_admin_api)
            terminal_api_thread = threading.Thread(target=self.run_terminal_api)
            customer_api_thread = threading.Thread(target=self.run_customer_api)
            bon_generator_thread = threading.Thread(target=self.run_bon_generator)
            signature_processor_thread = threading.Thread(target=self.run_tse_signature_processor)
            tse_simulator_thread = threading.Thread(target=self.run_tse_simulator)

            admin_api_thread.start()
            terminal_api_thread.start()
            customer_api_thread.start()
            bon_generator_thread.start()
            signature_processor_thread.start()
            tse_simulator_thread.start()

            admin_api_thread.join()
            terminal_api_thread.join()
            customer_api_thread.join()
            bon_generator_thread.join()
            signature_processor_thread.join()
            tse_simulator_thread.join()
        else:
            self.logger.error(f"Unknown action: {self.args.action}")

    @with_db_transaction
    async def _create_tags(self, conn: asyncpg.Connection):
        self.logger.info(f"Creating {self.args.n_tags} tags")
        for i in range(self.args.n_tags):
            await conn.execute("insert into user_tag (uid, pin) values ($1, $2)", i + CUSTOMER_TAG_START, "pin")

    async def _create_tills(self, admin_token: str, till_service: TillService):
        self.logger.info(f"Creating {self.n_tills} tills")
        for i in range(self.args.n_topup_tills):
            await till_service.create_till(
                token=admin_token,
                till=NewTill(name=f"Aufladekasse {i}", active_profile_id=PROFILE_ID_TOPUP),
            )
        for i in range(self.args.n_entry_tills):
            await till_service.create_till(
                token=admin_token,
                till=NewTill(name=f"Eintrittskasse {i}", active_profile_id=PROFILE_ID_TICKET),
            )
        for i in range(self.args.n_beer_tills):
            await till_service.create_till(
                token=admin_token,
                till=NewTill(name=f"Bierkasse {i}", active_profile_id=PROFILE_ID_BEER),
            )
        for i in range(self.args.n_cocktail_tills):
            await till_service.create_till(
                token=admin_token,
                till=NewTill(name=f"Cocktailkasse {i}", active_profile_id=PROFILE_ID_COCKTAIL),
            )
        for i in range(self.n_tills):
            await till_service.register.create_cash_register(
                token=admin_token, new_register=NewCashRegister(name=f"Blechkasse {i}")
            )

        await till_service.register.create_cash_register_stockings(
            token=admin_token, stocking=NewCashRegisterStocking(name="Stocking", euro20=2, euro10=1)
        )

    async def _create_cashiers(self, user_service: UserService):
        assert self.db_pool is not None

        self.logger.info(f"Creating {self.n_cashiers} cashiers")
        for i in range(self.n_cashiers):
            cashier_tag_uid = await self.db_pool.fetchval(
                "insert into user_tag (uid) values ($1) returning uid", i + CASHIER_TAG_START
            )
            await user_service.create_user_no_auth(
                new_user=UserWithoutId(
                    login=f"Cashier {i}",
                    display_name=f"Cashier {i}",
                    role_names=[CASHIER_ROLE_NAME],
                    user_tag_uid=cashier_tag_uid,
                )
            )

    async def setup(self):
        db_init_file: str = self.args.db_init_file
        if not db_init_file.endswith(".sql"):
            db_init_file = f"{db_init_file}.sql"

        self.db_pool = await create_db_pool(self.config.database)
        await rebuild_with(self.db_pool, db_init_file)

        await self._create_tags()  # pylint: disable=no-value-for-parameter
        auth_service = AuthService(db_pool=self.db_pool, config=self.config)
        till_service = TillService(db_pool=self.db_pool, config=self.config, auth_service=auth_service)
        user_service = UserService(db_pool=self.db_pool, config=self.config, auth_service=auth_service)
        admin_login = await user_service.login_user(username="admin", password="admin")  # pylint: disable=missing-kwoa
        assert admin_login is not None
        admin_token = admin_login.token
        await self._create_tills(admin_token=admin_token, till_service=till_service)
        await self._create_cashiers(user_service=user_service)<|MERGE_RESOLUTION|>--- conflicted
+++ resolved
@@ -69,23 +69,19 @@
 
     @staticmethod
     def argparse_register(subparser: argparse.ArgumentParser):
-<<<<<<< HEAD
-        subparsers = subparser.add_subparsers(dest="action")
-=======
-        subparser.add_argument("action", choices=["database", "start-api"])
         subparser.add_argument(
             "--tse-config",
             type=str,
             help="number of tags to create",
             default=str(Path(__file__).parent.parent.parent / "etc" / "tse.yaml"),
         )
->>>>>>> 8c05ea89
         subparser.add_argument("--n-tags", type=int, help="number of tags to create", default=1000)
         subparser.add_argument("--n-entry-tills", type=int, help="number of entry tills to create", default=10)
         subparser.add_argument("--n-topup-tills", type=int, help="number of topup tills to create", default=8)
         subparser.add_argument("--n-beer-tills", type=int, help="number of beer tills to create", default=20)
         subparser.add_argument("--n-cocktail-tills", type=int, help="number of cocktail tills to create", default=3)
 
+        subparsers = subparser.add_subparsers(dest="action")
         database_parser = subparsers.add_parser("database", formatter_class=argparse.ArgumentDefaultsHelpFormatter)
         database_parser.add_argument(
             "--db-init-file",
